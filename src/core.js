/*
    This program is distributed under the terms of the MIT license.
    Please see the LICENSE file for details.

    Copyright 2006-2008, OGG, LLC
*/

/* jshint undef: true, unused: true:, noarg: true, latedef: true */
/*global document, window, setTimeout, clearTimeout, console,
    ActiveXObject, Base64, MD5, DOMParser */
// from sha1.js
/*global core_hmac_sha1, binb2str, str_hmac_sha1, str_sha1, b64_hmac_sha1*/

/** File: strophe.js
 *  A JavaScript library for XMPP BOSH/XMPP over Websocket.
 *
 *  This is the JavaScript version of the Strophe library.  Since JavaScript
 *  had no facilities for persistent TCP connections, this library uses
 *  Bidirectional-streams Over Synchronous HTTP (BOSH) to emulate
 *  a persistent, stateful, two-way connection to an XMPP server.  More
 *  information on BOSH can be found in XEP 124.
 *
 *  This version of Strophe also works with WebSockets.
 *  For more information on XMPP-over WebSocket see this RFC draft:
 *  http://tools.ietf.org/html/draft-ietf-xmpp-websocket-00
 */

<<<<<<< HEAD
=======
/** PrivateFunction: Function.prototype.bind
 *  Bind a function to an instance. This is a polyfill for the ES5 bind method.
 *  which already exists in more modern browsers, but we provide it to support
 *  those that don't.
 *
 *  Parameters:
 *    (Object) obj - The object that will become 'this' in the bound function.
 *    (Object) argN - An option argument that will be prepended to the
 *      arguments given for the function call
 *
 *  Returns:
 *    The bound function.
 */
if (!Function.prototype.bind) {
    Function.prototype.bind = function (obj /*, arg1, arg2, ... */)
    {
        var func = this;
        var _slice = Array.prototype.slice;
        var _concat = Array.prototype.concat;
        var _args = _slice.call(arguments, 1);

        return function () {
            return func.apply(obj ? obj : this,
                              _concat.call(_args,
                                           _slice.call(arguments, 0)));
        };
    };
}

/** PrivateFunction: Array.isArray
 *  This is a polyfill for the ES5 Array.isArray method.
 */
if (!Array.isArray) {
    Array.isArray = function(arg) {
        return Object.prototype.toString.call(arg) === '[object Array]';
    };
}

/** PrivateFunction: Array.prototype.indexOf
 *  Return the index of an object in an array.
 *
 *  This function is not supplied by some JavaScript implementations, so
 *  we provide it if it is missing.  This code is from:
 *  http://developer.mozilla.org/En/Core_JavaScript_1.5_Reference:Objects:Array:indexOf
 *
 *  Parameters:
 *    (Object) elt - The object to look for.
 *    (Integer) from - The index from which to start looking. (optional).
 *
 *  Returns:
 *    The index of elt in the array or -1 if not found.
 */
if (!Array.prototype.indexOf)
{
    Array.prototype.indexOf = function(elt /*, from*/)
    {
        var len = this.length;

        var from = Number(arguments[1]) || 0;
        from = (from < 0) ? Math.ceil(from) : Math.floor(from);
        if (from < 0) {
            from += len;
        }

        for (; from < len; from++) {
            if (from in this && this[from] === elt) {
                return from;
            }
        }

        return -1;
    };
}

>>>>>>> c07d0173
/* All of the Strophe globals are defined in this special function below so
 * that references to the globals become closures.  This will ensure that
 * on page reload, these references will still be available to callbacks
 * that are still executing.
 */

var Strophe;

/** Function: $build
 *  Create a Strophe.Builder.
 *  This is an alias for 'new Strophe.Builder(name, attrs)'.
 *
 *  Parameters:
 *    (String) name - The root element name.
 *    (Object) attrs - The attributes for the root element in object notation.
 *
 *  Returns:
 *    A new Strophe.Builder object.
 */
function $build(name, attrs) { return new Strophe.Builder(name, attrs); }
/** Function: $msg
 *  Create a Strophe.Builder with a <message/> element as the root.
 *
 *  Parmaeters:
 *    (Object) attrs - The <message/> element attributes in object notation.
 *
 *  Returns:
 *    A new Strophe.Builder object.
 */
/* jshint ignore:start */
function $msg(attrs) { return new Strophe.Builder("message", attrs); }
/* jshint ignore:end */
/** Function: $iq
 *  Create a Strophe.Builder with an <iq/> element as the root.
 *
 *  Parameters:
 *    (Object) attrs - The <iq/> element attributes in object notation.
 *
 *  Returns:
 *    A new Strophe.Builder object.
 */
function $iq(attrs) { return new Strophe.Builder("iq", attrs); }
/** Function: $pres
 *  Create a Strophe.Builder with a <presence/> element as the root.
 *
 *  Parameters:
 *    (Object) attrs - The <presence/> element attributes in object notation.
 *
 *  Returns:
 *    A new Strophe.Builder object.
 */
function $pres(attrs) { return new Strophe.Builder("presence", attrs); }

/** Class: Strophe
 *  An object container for all Strophe library functions.
 *
 *  This class is just a container for all the objects and constants
 *  used in the library.  It is not meant to be instantiated, but to
 *  provide a namespace for library objects, constants, and functions.
 */
Strophe = {
    /** Constant: VERSION
     *  The version of the Strophe library. Unreleased builds will have
     *  a version of head-HASH where HASH is a partial revision.
     */
    VERSION: "@VERSION@",

    /** Constants: XMPP Namespace Constants
     *  Common namespace constants from the XMPP RFCs and XEPs.
     *
     *  NS.HTTPBIND - HTTP BIND namespace from XEP 124.
     *  NS.BOSH - BOSH namespace from XEP 206.
     *  NS.CLIENT - Main XMPP client namespace.
     *  NS.AUTH - Legacy authentication namespace.
     *  NS.ROSTER - Roster operations namespace.
     *  NS.PROFILE - Profile namespace.
     *  NS.DISCO_INFO - Service discovery info namespace from XEP 30.
     *  NS.DISCO_ITEMS - Service discovery items namespace from XEP 30.
     *  NS.MUC - Multi-User Chat namespace from XEP 45.
     *  NS.SASL - XMPP SASL namespace from RFC 3920.
     *  NS.STREAM - XMPP Streams namespace from RFC 3920.
     *  NS.BIND - XMPP Binding namespace from RFC 3920.
     *  NS.SESSION - XMPP Session namespace from RFC 3920.
     *  NS.XHTML_IM - XHTML-IM namespace from XEP 71.
     *  NS.XHTML - XHTML body namespace from XEP 71.
     */
    NS: {
        HTTPBIND: "http://jabber.org/protocol/httpbind",
        BOSH: "urn:xmpp:xbosh",
        CLIENT: "jabber:client",
        AUTH: "jabber:iq:auth",
        ROSTER: "jabber:iq:roster",
        PROFILE: "jabber:iq:profile",
        DISCO_INFO: "http://jabber.org/protocol/disco#info",
        DISCO_ITEMS: "http://jabber.org/protocol/disco#items",
        MUC: "http://jabber.org/protocol/muc",
        SASL: "urn:ietf:params:xml:ns:xmpp-sasl",
        STREAM: "http://etherx.jabber.org/streams",
        FRAMING: "urn:ietf:params:xml:ns:xmpp-framing",
        BIND: "urn:ietf:params:xml:ns:xmpp-bind",
        SESSION: "urn:ietf:params:xml:ns:xmpp-session",
        VERSION: "jabber:iq:version",
        STANZAS: "urn:ietf:params:xml:ns:xmpp-stanzas",
        XHTML_IM: "http://jabber.org/protocol/xhtml-im",
        XHTML: "http://www.w3.org/1999/xhtml"
    },


    /** Constants: XHTML_IM Namespace
     *  contains allowed tags, tag attributes, and css properties.
     *  Used in the createHtml function to filter incoming html into the allowed XHTML-IM subset.
     *  See http://xmpp.org/extensions/xep-0071.html#profile-summary for the list of recommended
     *  allowed tags and their attributes.
     */
    XHTML: {
                tags: ['a','blockquote','br','cite','em','img','li','ol','p','span','strong','ul','body'],
                attributes: {
                        'a':          ['href'],
                        'blockquote': ['style'],
                        'br':         [],
                        'cite':       ['style'],
                        'em':         [],
                        'img':        ['src', 'alt', 'style', 'height', 'width'],
                        'li':         ['style'],
                        'ol':         ['style'],
                        'p':          ['style'],
                        'span':       ['style'],
                        'strong':     [],
                        'ul':         ['style'],
                        'body':       []
                },
                css: ['background-color','color','font-family','font-size','font-style','font-weight','margin-left','margin-right','text-align','text-decoration'],
                validTag: function(tag)
                {
                        for(var i = 0; i < Strophe.XHTML.tags.length; i++) {
                                if(tag == Strophe.XHTML.tags[i]) {
                                        return true;
                                }
                        }
                        return false;
                },
                validAttribute: function(tag, attribute)
                {
                        if(typeof Strophe.XHTML.attributes[tag] !== 'undefined' && Strophe.XHTML.attributes[tag].length > 0) {
                                for(var i = 0; i < Strophe.XHTML.attributes[tag].length; i++) {
                                        if(attribute == Strophe.XHTML.attributes[tag][i]) {
                                                return true;
                                        }
                                }
                        }
                        return false;
                },
                validCSS: function(style)
                {
                        for(var i = 0; i < Strophe.XHTML.css.length; i++) {
                                if(style == Strophe.XHTML.css[i]) {
                                        return true;
                                }
                        }
                        return false;
                }
    },

    /** Constants: Connection Status Constants
     *  Connection status constants for use by the connection handler
     *  callback.
     *
     *  Status.ERROR - An error has occurred
     *  Status.CONNECTING - The connection is currently being made
     *  Status.CONNFAIL - The connection attempt failed
     *  Status.AUTHENTICATING - The connection is authenticating
     *  Status.AUTHFAIL - The authentication attempt failed
     *  Status.CONNECTED - The connection has succeeded
     *  Status.DISCONNECTED - The connection has been terminated
     *  Status.DISCONNECTING - The connection is currently being terminated
     *  Status.ATTACHED - The connection has been attached
     */
    Status: {
        ERROR: 0,
        CONNECTING: 1,
        CONNFAIL: 2,
        AUTHENTICATING: 3,
        AUTHFAIL: 4,
        CONNECTED: 5,
        DISCONNECTED: 6,
        DISCONNECTING: 7,
        ATTACHED: 8,
        REDIRECT: 9
    },

    /** Constants: Log Level Constants
     *  Logging level indicators.
     *
     *  LogLevel.DEBUG - Debug output
     *  LogLevel.INFO - Informational output
     *  LogLevel.WARN - Warnings
     *  LogLevel.ERROR - Errors
     *  LogLevel.FATAL - Fatal errors
     */
    LogLevel: {
        DEBUG: 0,
        INFO: 1,
        WARN: 2,
        ERROR: 3,
        FATAL: 4
    },

    /** PrivateConstants: DOM Element Type Constants
     *  DOM element types.
     *
     *  ElementType.NORMAL - Normal element.
     *  ElementType.TEXT - Text data element.
     *  ElementType.FRAGMENT - XHTML fragment element.
     */
    ElementType: {
        NORMAL: 1,
        TEXT: 3,
        CDATA: 4,
        FRAGMENT: 11
    },

    /** PrivateConstants: Timeout Values
     *  Timeout values for error states.  These values are in seconds.
     *  These should not be changed unless you know exactly what you are
     *  doing.
     *
     *  TIMEOUT - Timeout multiplier. A waiting request will be considered
     *      failed after Math.floor(TIMEOUT * wait) seconds have elapsed.
     *      This defaults to 1.1, and with default wait, 66 seconds.
     *  SECONDARY_TIMEOUT - Secondary timeout multiplier. In cases where
     *      Strophe can detect early failure, it will consider the request
     *      failed if it doesn't return after
     *      Math.floor(SECONDARY_TIMEOUT * wait) seconds have elapsed.
     *      This defaults to 0.1, and with default wait, 6 seconds.
     */
    TIMEOUT: 1.1,
    SECONDARY_TIMEOUT: 0.1,

    /** Function: addNamespace
     *  This function is used to extend the current namespaces in
     *  Strophe.NS.  It takes a key and a value with the key being the
     *  name of the new namespace, with its actual value.
     *  For example:
     *  Strophe.addNamespace('PUBSUB', "http://jabber.org/protocol/pubsub");
     *
     *  Parameters:
     *    (String) name - The name under which the namespace will be
     *      referenced under Strophe.NS
     *    (String) value - The actual namespace.
     */
    addNamespace: function (name, value)
    {
      Strophe.NS[name] = value;
    },

    /** Function: forEachChild
     *  Map a function over some or all child elements of a given element.
     *
     *  This is a small convenience function for mapping a function over
     *  some or all of the children of an element.  If elemName is null, all
     *  children will be passed to the function, otherwise only children
     *  whose tag names match elemName will be passed.
     *
     *  Parameters:
     *    (XMLElement) elem - The element to operate on.
     *    (String) elemName - The child element tag name filter.
     *    (Function) func - The function to apply to each child.  This
     *      function should take a single argument, a DOM element.
     */
    forEachChild: function (elem, elemName, func)
    {
        var i, childNode;

        for (i = 0; i < elem.childNodes.length; i++) {
            childNode = elem.childNodes[i];
            if (childNode.nodeType == Strophe.ElementType.NORMAL &&
                (!elemName || this.isTagEqual(childNode, elemName))) {
                func(childNode);
            }
        }
    },

    /** Function: isTagEqual
     *  Compare an element's tag name with a string.
     *
     *  This function is case insensitive.
     *
     *  Parameters:
     *    (XMLElement) el - A DOM element.
     *    (String) name - The element name.
     *
     *  Returns:
     *    true if the element's tag name matches _el_, and false
     *    otherwise.
     */
    isTagEqual: function (el, name)
    {
        return el.tagName == name;
    },

    /** PrivateVariable: _xmlGenerator
     *  _Private_ variable that caches a DOM document to
     *  generate elements.
     */
    _xmlGenerator: null,

    /** PrivateFunction: _makeGenerator
     *  _Private_ function that creates a dummy XML DOM document to serve as
     *  an element and text node generator.
     */
    _makeGenerator: function () {
        var doc;

        // IE9 does implement createDocument(); however, using it will cause the browser to leak memory on page unload.
        // Here, we test for presence of createDocument() plus IE's proprietary documentMode attribute, which would be
                // less than 10 in the case of IE9 and below.
        if (document.implementation.createDocument === undefined ||
                        document.implementation.createDocument && document.documentMode && document.documentMode < 10) {
            doc = this._getIEXmlDom();
            doc.appendChild(doc.createElement('strophe'));
        } else {
            doc = document.implementation
                .createDocument('jabber:client', 'strophe', null);
        }

        return doc;
    },

    /** Function: xmlGenerator
     *  Get the DOM document to generate elements.
     *
     *  Returns:
     *    The currently used DOM document.
     */
    xmlGenerator: function () {
        if (!Strophe._xmlGenerator) {
            Strophe._xmlGenerator = Strophe._makeGenerator();
        }
        return Strophe._xmlGenerator;
    },

    /** PrivateFunction: _getIEXmlDom
     *  Gets IE xml doc object
     *
     *  Returns:
     *    A Microsoft XML DOM Object
     *  See Also:
     *    http://msdn.microsoft.com/en-us/library/ms757837%28VS.85%29.aspx
     */
    _getIEXmlDom : function() {
        var doc = null;
        var docStrings = [
            "Msxml2.DOMDocument.6.0",
            "Msxml2.DOMDocument.5.0",
            "Msxml2.DOMDocument.4.0",
            "MSXML2.DOMDocument.3.0",
            "MSXML2.DOMDocument",
            "MSXML.DOMDocument",
            "Microsoft.XMLDOM"
        ];

        for (var d = 0; d < docStrings.length; d++) {
            if (doc === null) {
                try {
                    doc = new ActiveXObject(docStrings[d]);
                } catch (e) {
                    doc = null;
                }
            } else {
                break;
            }
        }

        return doc;
    },

    /** Function: xmlElement
     *  Create an XML DOM element.
     *
     *  This function creates an XML DOM element correctly across all
     *  implementations. Note that these are not HTML DOM elements, which
     *  aren't appropriate for XMPP stanzas.
     *
     *  Parameters:
     *    (String) name - The name for the element.
     *    (Array|Object) attrs - An optional array or object containing
     *      key/value pairs to use as element attributes. The object should
     *      be in the format {'key': 'value'} or {key: 'value'}. The array
     *      should have the format [['key1', 'value1'], ['key2', 'value2']].
     *    (String) text - The text child data for the element.
     *
     *  Returns:
     *    A new XML DOM element.
     */
    xmlElement: function (name)
    {
        if (!name) { return null; }

        var node = Strophe.xmlGenerator().createElement(name);

        // FIXME: this should throw errors if args are the wrong type or
        // there are more than two optional args
        var a, i, k;
        for (a = 1; a < arguments.length; a++) {
            if (!arguments[a]) { continue; }
            if (typeof(arguments[a]) == "string" ||
                typeof(arguments[a]) == "number") {
                node.appendChild(Strophe.xmlTextNode(arguments[a]));
            } else if (typeof(arguments[a]) == "object" &&
                       typeof(arguments[a].sort) == "function") {
                for (i = 0; i < arguments[a].length; i++) {
                    if (typeof(arguments[a][i]) == "object" &&
                        typeof(arguments[a][i].sort) == "function") {
                        node.setAttribute(arguments[a][i][0],
                                          arguments[a][i][1]);
                    }
                }
            } else if (typeof(arguments[a]) == "object") {
                for (k in arguments[a]) {
                    if (arguments[a].hasOwnProperty(k)) {
                        node.setAttribute(k, arguments[a][k]);
                    }
                }
            }
        }

        return node;
    },

    /*  Function: xmlescape
     *  Excapes invalid xml characters.
     *
     *  Parameters:
     *     (String) text - text to escape.
     *
     *  Returns:
     *      Escaped text.
     */
    xmlescape: function(text)
    {
        text = text.replace(/\&/g, "&amp;");
        text = text.replace(/</g,  "&lt;");
        text = text.replace(/>/g,  "&gt;");
        text = text.replace(/'/g,  "&apos;");
        text = text.replace(/"/g,  "&quot;");
        return text;
    },

    /*  Function: xmlunescape
    *  Unexcapes invalid xml characters.
    *
    *  Parameters:
    *     (String) text - text to unescape.
    *
    *  Returns:
    *      Unescaped text.
    */
    xmlunescape: function(text)
    {
        text = text.replace(/\&amp;/g, "&");
        text = text.replace(/&lt;/g,  "<");
        text = text.replace(/&gt;/g,  ">");
        text = text.replace(/&apos;/g,  "'");
        text = text.replace(/&quot;/g,  "\"");
        return text;
    },

    /** Function: xmlTextNode
     *  Creates an XML DOM text node.
     *
     *  Provides a cross implementation version of document.createTextNode.
     *
     *  Parameters:
     *    (String) text - The content of the text node.
     *
     *  Returns:
     *    A new XML DOM text node.
     */
    xmlTextNode: function (text)
    {
        return Strophe.xmlGenerator().createTextNode(text);
    },

    /** Function: xmlHtmlNode
     *  Creates an XML DOM html node.
     *
     *  Parameters:
     *    (String) html - The content of the html node.
     *
     *  Returns:
     *    A new XML DOM text node.
     */
    xmlHtmlNode: function (html)
    {
        var node;
        //ensure text is escaped
        if (window.DOMParser) {
            var parser = new DOMParser();
            node = parser.parseFromString(html, "text/xml");
        } else {
            node = new ActiveXObject("Microsoft.XMLDOM");
            node.async="false";
            node.loadXML(html);
        }
        return node;
    },

    /** Function: getText
     *  Get the concatenation of all text children of an element.
     *
     *  Parameters:
     *    (XMLElement) elem - A DOM element.
     *
     *  Returns:
     *    A String with the concatenated text of all text element children.
     */
    getText: function (elem)
    {
        if (!elem) { return null; }

        var str = "";
        if (elem.childNodes.length === 0 && elem.nodeType ==
            Strophe.ElementType.TEXT) {
            str += elem.nodeValue;
        }

        for (var i = 0; i < elem.childNodes.length; i++) {
            if (elem.childNodes[i].nodeType == Strophe.ElementType.TEXT) {
                str += elem.childNodes[i].nodeValue;
            }
        }

        return Strophe.xmlescape(str);
    },

    /** Function: copyElement
     *  Copy an XML DOM element.
     *
     *  This function copies a DOM element and all its descendants and returns
     *  the new copy.
     *
     *  Parameters:
     *    (XMLElement) elem - A DOM element.
     *
     *  Returns:
     *    A new, copied DOM element tree.
     */
    copyElement: function (elem)
    {
        var i, el;
        if (elem.nodeType == Strophe.ElementType.NORMAL) {
            el = Strophe.xmlElement(elem.tagName);

            for (i = 0; i < elem.attributes.length; i++) {
                el.setAttribute(elem.attributes[i].nodeName,
                                elem.attributes[i].value);
            }

            for (i = 0; i < elem.childNodes.length; i++) {
                el.appendChild(Strophe.copyElement(elem.childNodes[i]));
            }
        } else if (elem.nodeType == Strophe.ElementType.TEXT) {
            el = Strophe.xmlGenerator().createTextNode(elem.nodeValue);
        }

        return el;
    },


    /** Function: createHtml
     *  Copy an HTML DOM element into an XML DOM.
     *
     *  This function copies a DOM element and all its descendants and returns
     *  the new copy.
     *
     *  Parameters:
     *    (HTMLElement) elem - A DOM element.
     *
     *  Returns:
     *    A new, copied DOM element tree.
     */
    createHtml: function (elem)
    {
        var i, el, j, tag, attribute, value, css, cssAttrs, attr, cssName, cssValue;
        if (elem.nodeType == Strophe.ElementType.NORMAL) {
            tag = elem.nodeName;
            if(Strophe.XHTML.validTag(tag)) {
                try {
                    el = Strophe.xmlElement(tag);
                    for(i = 0; i < Strophe.XHTML.attributes[tag].length; i++) {
                        attribute = Strophe.XHTML.attributes[tag][i];
                        value = elem.getAttribute(attribute);
                        if(typeof value == 'undefined' || value === null || value === '' || value === false || value === 0) {
                            continue;
                        }
                        if(attribute == 'style' && typeof value == 'object') {
                            if(typeof value.cssText != 'undefined') {
                                value = value.cssText; // we're dealing with IE, need to get CSS out
                            }
                        }
                        // filter out invalid css styles
                        if(attribute == 'style') {
                            css = [];
                            cssAttrs = value.split(';');
                            for(j = 0; j < cssAttrs.length; j++) {
                                attr = cssAttrs[j].split(':');
                                cssName = attr[0].replace(/^\s*/, "").replace(/\s*$/, "").toLowerCase();
                                if(Strophe.XHTML.validCSS(cssName)) {
                                    cssValue = attr[1].replace(/^\s*/, "").replace(/\s*$/, "");
                                    css.push(cssName + ': ' + cssValue);
                                }
                            }
                            if(css.length > 0) {
                                value = css.join('; ');
                                el.setAttribute(attribute, value);
                            }
                        } else {
                            el.setAttribute(attribute, value);
                        }
                    }

                    for (i = 0; i < elem.childNodes.length; i++) {
                        el.appendChild(Strophe.createHtml(elem.childNodes[i]));
                    }
                } catch(e) { // invalid elements
                  el = Strophe.xmlTextNode('');
                }
            } else {
                el = Strophe.xmlGenerator().createDocumentFragment();
                for (i = 0; i < elem.childNodes.length; i++) {
                    el.appendChild(Strophe.createHtml(elem.childNodes[i]));
                }
            }
        } else if (elem.nodeType == Strophe.ElementType.FRAGMENT) {
            el = Strophe.xmlGenerator().createDocumentFragment();
            for (i = 0; i < elem.childNodes.length; i++) {
                el.appendChild(Strophe.createHtml(elem.childNodes[i]));
            }
        } else if (elem.nodeType == Strophe.ElementType.TEXT) {
            el = Strophe.xmlTextNode(elem.nodeValue);
        }

        return el;
    },

    /** Function: escapeNode
     *  Escape the node part (also called local part) of a JID.
     *
     *  Parameters:
     *    (String) node - A node (or local part).
     *
     *  Returns:
     *    An escaped node (or local part).
     */
    escapeNode: function (node)
    {
        if (typeof node !== "string") { return node; }
        return node.replace(/^\s+|\s+$/g, '')
            .replace(/\\/g,  "\\5c")
            .replace(/ /g,   "\\20")
            .replace(/\"/g,  "\\22")
            .replace(/\&/g,  "\\26")
            .replace(/\'/g,  "\\27")
            .replace(/\//g,  "\\2f")
            .replace(/:/g,   "\\3a")
            .replace(/</g,   "\\3c")
            .replace(/>/g,   "\\3e")
            .replace(/@/g,   "\\40");
    },

    /** Function: unescapeNode
     *  Unescape a node part (also called local part) of a JID.
     *
     *  Parameters:
     *    (String) node - A node (or local part).
     *
     *  Returns:
     *    An unescaped node (or local part).
     */
    unescapeNode: function (node)
    {
        if (typeof node !== "string") { return node; }
        return node.replace(/\\20/g, " ")
            .replace(/\\22/g, '"')
            .replace(/\\26/g, "&")
            .replace(/\\27/g, "'")
            .replace(/\\2f/g, "/")
            .replace(/\\3a/g, ":")
            .replace(/\\3c/g, "<")
            .replace(/\\3e/g, ">")
            .replace(/\\40/g, "@")
            .replace(/\\5c/g, "\\");
    },

    /** Function: getNodeFromJid
     *  Get the node portion of a JID String.
     *
     *  Parameters:
     *    (String) jid - A JID.
     *
     *  Returns:
     *    A String containing the node.
     */
    getNodeFromJid: function (jid)
    {
        if (jid.indexOf("@") < 0) { return null; }
        return jid.split("@")[0];
    },

    /** Function: getDomainFromJid
     *  Get the domain portion of a JID String.
     *
     *  Parameters:
     *    (String) jid - A JID.
     *
     *  Returns:
     *    A String containing the domain.
     */
    getDomainFromJid: function (jid)
    {
        var bare = Strophe.getBareJidFromJid(jid);
        if (bare.indexOf("@") < 0) {
            return bare;
        } else {
            var parts = bare.split("@");
            parts.splice(0, 1);
            return parts.join('@');
        }
    },

    /** Function: getResourceFromJid
     *  Get the resource portion of a JID String.
     *
     *  Parameters:
     *    (String) jid - A JID.
     *
     *  Returns:
     *    A String containing the resource.
     */
    getResourceFromJid: function (jid)
    {
        var s = jid.split("/");
        if (s.length < 2) { return null; }
        s.splice(0, 1);
        return s.join('/');
    },

    /** Function: getBareJidFromJid
     *  Get the bare JID from a JID String.
     *
     *  Parameters:
     *    (String) jid - A JID.
     *
     *  Returns:
     *    A String containing the bare JID.
     */
    getBareJidFromJid: function (jid)
    {
        return jid ? jid.split("/")[0] : null;
    },

    /** Function: log
     *  User overrideable logging function.
     *
     *  This function is called whenever the Strophe library calls any
     *  of the logging functions.  The default implementation of this
     *  function does nothing.  If client code wishes to handle the logging
     *  messages, it should override this with
     *  > Strophe.log = function (level, msg) {
     *  >   (user code here)
     *  > };
     *
     *  Please note that data sent and received over the wire is logged
     *  via Strophe.Connection.rawInput() and Strophe.Connection.rawOutput().
     *
     *  The different levels and their meanings are
     *
     *    DEBUG - Messages useful for debugging purposes.
     *    INFO - Informational messages.  This is mostly information like
     *      'disconnect was called' or 'SASL auth succeeded'.
     *    WARN - Warnings about potential problems.  This is mostly used
     *      to report transient connection errors like request timeouts.
     *    ERROR - Some error occurred.
     *    FATAL - A non-recoverable fatal error occurred.
     *
     *  Parameters:
     *    (Integer) level - The log level of the log message.  This will
     *      be one of the values in Strophe.LogLevel.
     *    (String) msg - The log message.
     */
    /* jshint ignore:start */
    log: function (level, msg)
    {
        return;
    },
    /* jshint ignore:end */

    /** Function: debug
     *  Log a message at the Strophe.LogLevel.DEBUG level.
     *
     *  Parameters:
     *    (String) msg - The log message.
     */
    debug: function(msg)
    {
        this.log(this.LogLevel.DEBUG, msg);
    },

    /** Function: info
     *  Log a message at the Strophe.LogLevel.INFO level.
     *
     *  Parameters:
     *    (String) msg - The log message.
     */
    info: function (msg)
    {
        this.log(this.LogLevel.INFO, msg);
    },

    /** Function: warn
     *  Log a message at the Strophe.LogLevel.WARN level.
     *
     *  Parameters:
     *    (String) msg - The log message.
     */
    warn: function (msg)
    {
        this.log(this.LogLevel.WARN, msg);
    },

    /** Function: error
     *  Log a message at the Strophe.LogLevel.ERROR level.
     *
     *  Parameters:
     *    (String) msg - The log message.
     */
    error: function (msg)
    {
        this.log(this.LogLevel.ERROR, msg);
    },

    /** Function: fatal
     *  Log a message at the Strophe.LogLevel.FATAL level.
     *
     *  Parameters:
     *    (String) msg - The log message.
     */
    fatal: function (msg)
    {
        this.log(this.LogLevel.FATAL, msg);
    },

    /** Function: serialize
     *  Render a DOM element and all descendants to a String.
     *
     *  Parameters:
     *    (XMLElement) elem - A DOM element.
     *
     *  Returns:
     *    The serialized element tree as a String.
     */
    serialize: function (elem)
    {
        var result;

        if (!elem) { return null; }

        if (typeof(elem.tree) === "function") {
            elem = elem.tree();
        }

        var nodeName = elem.nodeName;
        var i, child;

        if (elem.getAttribute("_realname")) {
            nodeName = elem.getAttribute("_realname");
        }

        result = "<" + nodeName;
        for (i = 0; i < elem.attributes.length; i++) {
               if(elem.attributes[i].nodeName != "_realname") {
                 result += " " + elem.attributes[i].nodeName +
                "='" + elem.attributes[i].value
                    .replace(/&/g, "&amp;")
                       .replace(/\'/g, "&apos;")
                       .replace(/>/g, "&gt;")
                       .replace(/</g, "&lt;") + "'";
               }
        }

        if (elem.childNodes.length > 0) {
            result += ">";
            for (i = 0; i < elem.childNodes.length; i++) {
                child = elem.childNodes[i];
                switch( child.nodeType ){
                  case Strophe.ElementType.NORMAL:
                    // normal element, so recurse
                    result += Strophe.serialize(child);
                    break;
                  case Strophe.ElementType.TEXT:
                    // text element to escape values
                    result += Strophe.xmlescape(child.nodeValue);
                    break;
                  case Strophe.ElementType.CDATA:
                    // cdata section so don't escape values
                    result += "<![CDATA["+child.nodeValue+"]]>";
                }
            }
            result += "</" + nodeName + ">";
        } else {
            result += "/>";
        }

        return result;
    },

    /** PrivateVariable: _requestId
     *  _Private_ variable that keeps track of the request ids for
     *  connections.
     */
    _requestId: 0,

    /** PrivateVariable: Strophe.connectionPlugins
     *  _Private_ variable Used to store plugin names that need
     *  initialization on Strophe.Connection construction.
     */
    _connectionPlugins: {},

    /** Function: addConnectionPlugin
     *  Extends the Strophe.Connection object with the given plugin.
     *
     *  Parameters:
     *    (String) name - The name of the extension.
     *    (Object) ptype - The plugin's prototype.
     */
    addConnectionPlugin: function (name, ptype)
    {
        Strophe._connectionPlugins[name] = ptype;
    }
};

/** Class: Strophe.Builder
 *  XML DOM builder.
 *
 *  This object provides an interface similar to JQuery but for building
 *  DOM element easily and rapidly.  All the functions except for toString()
 *  and tree() return the object, so calls can be chained.  Here's an
 *  example using the $iq() builder helper.
 *  > $iq({to: 'you', from: 'me', type: 'get', id: '1'})
 *  >     .c('query', {xmlns: 'strophe:example'})
 *  >     .c('example')
 *  >     .toString()
 *  The above generates this XML fragment
 *  > <iq to='you' from='me' type='get' id='1'>
 *  >   <query xmlns='strophe:example'>
 *  >     <example/>
 *  >   </query>
 *  > </iq>
 *  The corresponding DOM manipulations to get a similar fragment would be
 *  a lot more tedious and probably involve several helper variables.
 *
 *  Since adding children makes new operations operate on the child, up()
 *  is provided to traverse up the tree.  To add two children, do
 *  > builder.c('child1', ...).up().c('child2', ...)
 *  The next operation on the Builder will be relative to the second child.
 */

/** Constructor: Strophe.Builder
 *  Create a Strophe.Builder object.
 *
 *  The attributes should be passed in object notation.  For example
 *  > var b = new Builder('message', {to: 'you', from: 'me'});
 *  or
 *  > var b = new Builder('messsage', {'xml:lang': 'en'});
 *
 *  Parameters:
 *    (String) name - The name of the root element.
 *    (Object) attrs - The attributes for the root element in object notation.
 *
 *  Returns:
 *    A new Strophe.Builder.
 */
Strophe.Builder = function (name, attrs)
{
    // Set correct namespace for jabber:client elements
    if (name == "presence" || name == "message" || name == "iq") {
        if (attrs && !attrs.xmlns) {
            attrs.xmlns = Strophe.NS.CLIENT;
        } else if (!attrs) {
            attrs = {xmlns: Strophe.NS.CLIENT};
        }
    }

    // Holds the tree being built.
    this.nodeTree = Strophe.xmlElement(name, attrs);

    // Points to the current operation node.
    this.node = this.nodeTree;
};

Strophe.Builder.prototype = {
    /** Function: tree
     *  Return the DOM tree.
     *
     *  This function returns the current DOM tree as an element object.  This
     *  is suitable for passing to functions like Strophe.Connection.send().
     *
     *  Returns:
     *    The DOM tree as a element object.
     */
    tree: function ()
    {
        return this.nodeTree;
    },

    /** Function: toString
     *  Serialize the DOM tree to a String.
     *
     *  This function returns a string serialization of the current DOM
     *  tree.  It is often used internally to pass data to a
     *  Strophe.Request object.
     *
     *  Returns:
     *    The serialized DOM tree in a String.
     */
    toString: function ()
    {
        return Strophe.serialize(this.nodeTree);
    },

    /** Function: up
     *  Make the current parent element the new current element.
     *
     *  This function is often used after c() to traverse back up the tree.
     *  For example, to add two children to the same element
     *  > builder.c('child1', {}).up().c('child2', {});
     *
     *  Returns:
     *    The Stophe.Builder object.
     */
    up: function ()
    {
        this.node = this.node.parentNode;
        return this;
    },

    /** Function: attrs
     *  Add or modify attributes of the current element.
     *
     *  The attributes should be passed in object notation.  This function
     *  does not move the current element pointer.
     *
     *  Parameters:
     *    (Object) moreattrs - The attributes to add/modify in object notation.
     *
     *  Returns:
     *    The Strophe.Builder object.
     */
    attrs: function (moreattrs)
    {
        for (var k in moreattrs) {
            if (moreattrs.hasOwnProperty(k)) {
                this.node.setAttribute(k, moreattrs[k]);
            }
        }
        return this;
    },

    /** Function: c
     *  Add a child to the current element and make it the new current
     *  element.
     *
     *  This function moves the current element pointer to the child,
     *  unless text is provided.  If you need to add another child, it
     *  is necessary to use up() to go back to the parent in the tree.
     *
     *  Parameters:
     *    (String) name - The name of the child.
     *    (Object) attrs - The attributes of the child in object notation.
     *    (String) text - The text to add to the child.
     *
     *  Returns:
     *    The Strophe.Builder object.
     */
    c: function (name, attrs, text)
    {
        var child = Strophe.xmlElement(name, attrs, text);
        this.node.appendChild(child);
        if (!text) {
            this.node = child;
        }
        return this;
    },

    /** Function: cnode
     *  Add a child to the current element and make it the new current
     *  element.
     *
     *  This function is the same as c() except that instead of using a
     *  name and an attributes object to create the child it uses an
     *  existing DOM element object.
     *
     *  Parameters:
     *    (XMLElement) elem - A DOM element.
     *
     *  Returns:
     *    The Strophe.Builder object.
     */
    cnode: function (elem)
    {
        var impNode;
        var xmlGen = Strophe.xmlGenerator();
        try {
            impNode = (xmlGen.importNode !== undefined);
        }
        catch (e) {
            impNode = false;
        }
        var newElem = impNode ?
                      xmlGen.importNode(elem, true) :
                      Strophe.copyElement(elem);
        this.node.appendChild(newElem);
        this.node = newElem;
        return this;
    },

    /** Function: t
     *  Add a child text element.
     *
     *  This *does not* make the child the new current element since there
     *  are no children of text elements.
     *
     *  Parameters:
     *    (String) text - The text data to append to the current element.
     *
     *  Returns:
     *    The Strophe.Builder object.
     */
    t: function (text)
    {
        var child = Strophe.xmlTextNode(text);
        this.node.appendChild(child);
        return this;
    },

    /** Function: h
     *  Replace current element contents with the HTML passed in.
     *
     *  This *does not* make the child the new current element
     *
     *  Parameters:
     *    (String) html - The html to insert as contents of current element.
     *
     *  Returns:
     *    The Strophe.Builder object.
     */
    h: function (html)
    {
        var fragment = document.createElement('body');

        // force the browser to try and fix any invalid HTML tags
        fragment.innerHTML = html;

        // copy cleaned html into an xml dom
        var xhtml = Strophe.createHtml(fragment);

        while(xhtml.childNodes.length > 0) {
            this.node.appendChild(xhtml.childNodes[0]);
        }
        return this;
    }
};

/** PrivateClass: Strophe.Handler
 *  _Private_ helper class for managing stanza handlers.
 *
 *  A Strophe.Handler encapsulates a user provided callback function to be
 *  executed when matching stanzas are received by the connection.
 *  Handlers can be either one-off or persistant depending on their
 *  return value. Returning true will cause a Handler to remain active, and
 *  returning false will remove the Handler.
 *
 *  Users will not use Strophe.Handler objects directly, but instead they
 *  will use Strophe.Connection.addHandler() and
 *  Strophe.Connection.deleteHandler().
 */

/** PrivateConstructor: Strophe.Handler
 *  Create and initialize a new Strophe.Handler.
 *
 *  Parameters:
 *    (Function) handler - A function to be executed when the handler is run.
 *    (String) ns - The namespace to match.
 *    (String) name - The element name to match.
 *    (String) type - The element type to match.
 *    (String) id - The element id attribute to match.
 *    (String) from - The element from attribute to match.
 *    (Object) options - Handler options
 *
 *  Returns:
 *    A new Strophe.Handler object.
 */
Strophe.Handler = function (handler, ns, name, type, id, from, options)
{
    this.handler = handler;
    this.ns = ns;
    this.name = name;
    this.type = type;
    this.id = id;
    this.options = options || {matchBare: false};

    // default matchBare to false if undefined
    if (!this.options.matchBare) {
        this.options.matchBare = false;
    }

    if (this.options.matchBare) {
        this.from = from ? Strophe.getBareJidFromJid(from) : null;
    } else {
        this.from = from;
    }

    // whether the handler is a user handler or a system handler
    this.user = true;
};

Strophe.Handler.prototype = {
    /** PrivateFunction: isMatch
     *  Tests if a stanza matches the Strophe.Handler.
     *
     *  Parameters:
     *    (XMLElement) elem - The XML element to test.
     *
     *  Returns:
     *    true if the stanza matches and false otherwise.
     */
    isMatch: function (elem)
    {
        var nsMatch;
        var from = null;

        if (this.options.matchBare) {
            from = Strophe.getBareJidFromJid(elem.getAttribute('from'));
        } else {
            from = elem.getAttribute('from');
        }

        nsMatch = false;
        if (!this.ns) {
            nsMatch = true;
        } else {
            var that = this;
            Strophe.forEachChild(elem, null, function (elem) {
                if (elem.getAttribute("xmlns") == that.ns) {
                    nsMatch = true;
                }
            });

            nsMatch = nsMatch || elem.getAttribute("xmlns") == this.ns;
        }

        var elem_type = elem.getAttribute("type");
        if (nsMatch &&
            (!this.name || Strophe.isTagEqual(elem, this.name)) &&
            (!this.type || (Array.isArray(this.type) ? elem_type in this.type : elem_type == this.type)) &&
            (!this.id || elem.getAttribute("id") == this.id) &&
            (!this.from || from == this.from)) {
                return true;
        }

        return false;
    },

    /** PrivateFunction: run
     *  Run the callback on a matching stanza.
     *
     *  Parameters:
     *    (XMLElement) elem - The DOM element that triggered the
     *      Strophe.Handler.
     *
     *  Returns:
     *    A boolean indicating if the handler should remain active.
     */
    run: function (elem)
    {
        var result = null;
        try {
            result = this.handler(elem);
        } catch (e) {
            if (e.sourceURL) {
                Strophe.fatal("error: " + this.handler +
                              " " + e.sourceURL + ":" +
                              e.line + " - " + e.name + ": " + e.message);
            } else if (e.fileName) {
                if (typeof(console) != "undefined") {
                    console.trace();
                    console.error(this.handler, " - error - ", e, e.message);
                }
                Strophe.fatal("error: " + this.handler + " " +
                              e.fileName + ":" + e.lineNumber + " - " +
                              e.name + ": " + e.message);
            } else {
                Strophe.fatal("error: " + e.message + "\n" + e.stack);
            }

            throw e;
        }

        return result;
    },

    /** PrivateFunction: toString
     *  Get a String representation of the Strophe.Handler object.
     *
     *  Returns:
     *    A String.
     */
    toString: function ()
    {
        return "{Handler: " + this.handler + "(" + this.name + "," +
            this.id + "," + this.ns + ")}";
    }
};

/** PrivateClass: Strophe.TimedHandler
 *  _Private_ helper class for managing timed handlers.
 *
 *  A Strophe.TimedHandler encapsulates a user provided callback that
 *  should be called after a certain period of time or at regular
 *  intervals.  The return value of the callback determines whether the
 *  Strophe.TimedHandler will continue to fire.
 *
 *  Users will not use Strophe.TimedHandler objects directly, but instead
 *  they will use Strophe.Connection.addTimedHandler() and
 *  Strophe.Connection.deleteTimedHandler().
 */

/** PrivateConstructor: Strophe.TimedHandler
 *  Create and initialize a new Strophe.TimedHandler object.
 *
 *  Parameters:
 *    (Integer) period - The number of milliseconds to wait before the
 *      handler is called.
 *    (Function) handler - The callback to run when the handler fires.  This
 *      function should take no arguments.
 *
 *  Returns:
 *    A new Strophe.TimedHandler object.
 */
Strophe.TimedHandler = function (period, handler)
{
    this.period = period;
    this.handler = handler;

    this.lastCalled = new Date().getTime();
    this.user = true;
};

Strophe.TimedHandler.prototype = {
    /** PrivateFunction: run
     *  Run the callback for the Strophe.TimedHandler.
     *
     *  Returns:
     *    true if the Strophe.TimedHandler should be called again, and false
     *      otherwise.
     */
    run: function ()
    {
        this.lastCalled = new Date().getTime();
        return this.handler();
    },

    /** PrivateFunction: reset
     *  Reset the last called time for the Strophe.TimedHandler.
     */
    reset: function ()
    {
        this.lastCalled = new Date().getTime();
    },

    /** PrivateFunction: toString
     *  Get a string representation of the Strophe.TimedHandler object.
     *
     *  Returns:
     *    The string representation.
     */
    toString: function ()
    {
        return "{TimedHandler: " + this.handler + "(" + this.period +")}";
    }
};

/** Class: Strophe.Connection
 *  XMPP Connection manager.
 *
 *  This class is the main part of Strophe.  It manages a BOSH connection
 *  to an XMPP server and dispatches events to the user callbacks as
 *  data arrives.  It supports SASL PLAIN, SASL DIGEST-MD5, SASL SCRAM-SHA1
 *  and legacy authentication.
 *
 *  After creating a Strophe.Connection object, the user will typically
 *  call connect() with a user supplied callback to handle connection level
 *  events like authentication failure, disconnection, or connection
 *  complete.
 *
 *  The user will also have several event handlers defined by using
 *  addHandler() and addTimedHandler().  These will allow the user code to
 *  respond to interesting stanzas or do something periodically with the
 *  connection.  These handlers will be active once authentication is
 *  finished.
 *
 *  To send data to the connection, use send().
 */

/** Constructor: Strophe.Connection
 *  Create and initialize a Strophe.Connection object.
 *
 *  The transport-protocol for this connection will be chosen automatically
 *  based on the given service parameter. URLs starting with "ws://" or
 *  "wss://" will use WebSockets, URLs starting with "http://", "https://"
 *  or without a protocol will use BOSH.
 *
 *  To make Strophe connect to the current host you can leave out the protocol
 *  and host part and just pass the path, e.g.
 *
 *  > var conn = new Strophe.Connection("/http-bind/");
 *
 *  WebSocket options:
 *
 *  If you want to connect to the current host with a WebSocket connection you
 *  can tell Strophe to use WebSockets through a "protocol" attribute in the
 *  optional options parameter. Valid values are "ws" for WebSocket and "wss"
 *  for Secure WebSocket.
 *  So to connect to "wss://CURRENT_HOSTNAME/xmpp-websocket" you would call
 *
 *  > var conn = new Strophe.Connection("/xmpp-websocket/", {protocol: "wss"});
 *
 *  Note that relative URLs _NOT_ starting with a "/" will also include the path
 *  of the current site.
 *
 *  Also because downgrading security is not permitted by browsers, when using
 *  relative URLs both BOSH and WebSocket connections will use their secure
 *  variants if the current connection to the site is also secure (https).
 *
 *  BOSH options:
 *
 *  by adding "sync" to the options, you can control if requests will
 *  be made synchronously or not. The default behaviour is asynchronous.
 *  If you want to make requests synchronous, make "sync" evaluate to true:
 *  > var conn = new Strophe.Connection("/http-bind/", {sync: true});
 *  You can also toggle this on an already established connection:
 *  > conn.options.sync = true;
 *
 *
 *  Parameters:
 *    (String) service - The BOSH or WebSocket service URL.
 *    (Object) options - A hash of configuration options
 *
 *  Returns:
 *    A new Strophe.Connection object.
 */
Strophe.Connection = function (service, options)
{
    // The service URL
    this.service = service;

    // Configuration options
    this.options = options || {};
    var proto = this.options.protocol || "";

    // Select protocal based on service or options
    if (service.indexOf("ws:") === 0 || service.indexOf("wss:") === 0 ||
            proto.indexOf("ws") === 0) {
        this._proto = new Strophe.Websocket(this);
    } else {
        this._proto = new Strophe.Bosh(this);
    }
    /* The connected JID. */
    this.jid = "";
    /* the JIDs domain */
    this.domain = null;
    /* stream:features */
    this.features = null;

    // SASL
    this._sasl_data = {};
    this.do_session = false;
    this.do_bind = false;

    // handler lists
    this.timedHandlers = [];
    this.handlers = [];
    this.removeTimeds = [];
    this.removeHandlers = [];
    this.addTimeds = [];
    this.addHandlers = [];

    this._authentication = {};
    this._idleTimeout = null;
    this._disconnectTimeout = null;

    this.do_authentication = true;
    this.authenticated = false;
    this.disconnecting = false;
    this.connected = false;

    this.paused = false;

    this._data = [];
    this._uniqueId = 0;

    this._sasl_success_handler = null;
    this._sasl_failure_handler = null;
    this._sasl_challenge_handler = null;

    // Max retries before disconnecting
    this.maxRetries = 5;

    // setup onIdle callback every 1/10th of a second
    this._idleTimeout = setTimeout(this._onIdle.bind(this), 100);

    // initialize plugins
    for (var k in Strophe._connectionPlugins) {
        if (Strophe._connectionPlugins.hasOwnProperty(k)) {
            var ptype = Strophe._connectionPlugins[k];
            // jslint complaints about the below line, but this is fine
            var F = function () {}; // jshint ignore:line
            F.prototype = ptype;
            this[k] = new F();
            this[k].init(this);
        }
    }
};

Strophe.Connection.prototype = {
    /** Function: reset
     *  Reset the connection.
     *
     *  This function should be called after a connection is disconnected
     *  before that connection is reused.
     */
    reset: function ()
    {
        this._proto._reset();

        // SASL
        this.do_session = false;
        this.do_bind = false;

        // handler lists
        this.timedHandlers = [];
        this.handlers = [];
        this.removeTimeds = [];
        this.removeHandlers = [];
        this.addTimeds = [];
        this.addHandlers = [];
        this._authentication = {};

        this.authenticated = false;
        this.disconnecting = false;
        this.connected = false;

        this._data = [];
        this._requests = [];
        this._uniqueId = 0;
    },

    /** Function: pause
     *  Pause the request manager.
     *
     *  This will prevent Strophe from sending any more requests to the
     *  server.  This is very useful for temporarily pausing
     *  BOSH-Connections while a lot of send() calls are happening quickly.
     *  This causes Strophe to send the data in a single request, saving
     *  many request trips.
     */
    pause: function ()
    {
        this.paused = true;
    },

    /** Function: resume
     *  Resume the request manager.
     *
     *  This resumes after pause() has been called.
     */
    resume: function ()
    {
        this.paused = false;
    },

    /** Function: getUniqueId
     *  Generate a unique ID for use in <iq/> elements.
     *
     *  All <iq/> stanzas are required to have unique id attributes.  This
     *  function makes creating these easy.  Each connection instance has
     *  a counter which starts from zero, and the value of this counter
     *  plus a colon followed by the suffix becomes the unique id. If no
     *  suffix is supplied, the counter is used as the unique id.
     *
     *  Suffixes are used to make debugging easier when reading the stream
     *  data, and their use is recommended.  The counter resets to 0 for
     *  every new connection for the same reason.  For connections to the
     *  same server that authenticate the same way, all the ids should be
     *  the same, which makes it easy to see changes.  This is useful for
     *  automated testing as well.
     *
     *  Parameters:
     *    (String) suffix - A optional suffix to append to the id.
     *
     *  Returns:
     *    A unique string to be used for the id attribute.
     */
    getUniqueId: function (suffix)
    {
        if (typeof(suffix) == "string" || typeof(suffix) == "number") {
            return ++this._uniqueId + ":" + suffix;
        } else {
            return ++this._uniqueId + "";
        }
    },

    /** Function: connect
     *  Starts the connection process.
     *
     *  As the connection process proceeds, the user supplied callback will
     *  be triggered multiple times with status updates.  The callback
     *  should take two arguments - the status code and the error condition.
     *
     *  The status code will be one of the values in the Strophe.Status
     *  constants.  The error condition will be one of the conditions
     *  defined in RFC 3920 or the condition 'strophe-parsererror'.
     *
     *  The Parameters _wait_, _hold_ and _route_ are optional and only relevant
     *  for BOSH connections. Please see XEP 124 for a more detailed explanation
     *  of the optional parameters.
     *
     *  Parameters:
     *    (String) jid - The user's JID.  This may be a bare JID,
     *      or a full JID.  If a node is not supplied, SASL ANONYMOUS
     *      authentication will be attempted.
     *    (String) pass - The user's password.
     *    (Function) callback - The connect callback function.
     *    (Integer) wait - The optional HTTPBIND wait value.  This is the
     *      time the server will wait before returning an empty result for
     *      a request.  The default setting of 60 seconds is recommended.
     *    (Integer) hold - The optional HTTPBIND hold value.  This is the
     *      number of connections the server will hold at one time.  This
     *      should almost always be set to 1 (the default).
     *    (String) route - The optional route value.
     */
    connect: function (jid, pass, callback, wait, hold, route)
    {
        this.jid = jid;
        /** Variable: authzid
         *  Authorization identity.
         */
        this.authzid = Strophe.getBareJidFromJid(this.jid);
        /** Variable: authcid
         *  Authentication identity (User name).
         */
        this.authcid = Strophe.getNodeFromJid(this.jid);
        /** Variable: pass
         *  Authentication identity (User password).
         */
        this.pass = pass;
        /** Variable: servtype
         *  Digest MD5 compatibility.
         */
        this.servtype = "xmpp";
        this.connect_callback = callback;
        this.disconnecting = false;
        this.connected = false;
        this.authenticated = false;

        // parse jid for domain
        this.domain = Strophe.getDomainFromJid(this.jid);

        this._changeConnectStatus(Strophe.Status.CONNECTING, null);

        this._proto._connect(wait, hold, route);
    },

    /** Function: attach
     *  Attach to an already created and authenticated BOSH session.
     *
     *  This function is provided to allow Strophe to attach to BOSH
     *  sessions which have been created externally, perhaps by a Web
     *  application.  This is often used to support auto-login type features
     *  without putting user credentials into the page.
     *
     *  Parameters:
     *    (String) jid - The full JID that is bound by the session.
     *    (String) sid - The SID of the BOSH session.
     *    (String) rid - The current RID of the BOSH session.  This RID
     *      will be used by the next request.
     *    (Function) callback The connect callback function.
     *    (Integer) wait - The optional HTTPBIND wait value.  This is the
     *      time the server will wait before returning an empty result for
     *      a request.  The default setting of 60 seconds is recommended.
     *      Other settings will require tweaks to the Strophe.TIMEOUT value.
     *    (Integer) hold - The optional HTTPBIND hold value.  This is the
     *      number of connections the server will hold at one time.  This
     *      should almost always be set to 1 (the default).
     *    (Integer) wind - The optional HTTBIND window value.  This is the
     *      allowed range of request ids that are valid.  The default is 5.
     */
    attach: function (jid, sid, rid, callback, wait, hold, wind)
    {
        this._proto._attach(jid, sid, rid, callback, wait, hold, wind);
    },

    /** Function: xmlInput
     *  User overrideable function that receives XML data coming into the
     *  connection.
     *
     *  The default function does nothing.  User code can override this with
     *  > Strophe.Connection.xmlInput = function (elem) {
     *  >   (user code)
     *  > };
     *
     *  Due to limitations of current Browsers' XML-Parsers the opening and closing
     *  <stream> tag for WebSocket-Connoctions will be passed as selfclosing here.
     *
     *  BOSH-Connections will have all stanzas wrapped in a <body> tag. See
     *  <Strophe.Bosh.strip> if you want to strip this tag.
     *
     *  Parameters:
     *    (XMLElement) elem - The XML data received by the connection.
     */
    /* jshint unused:false */
    xmlInput: function (elem)
    {
        return;
    },
    /* jshint unused:true */

    /** Function: xmlOutput
     *  User overrideable function that receives XML data sent to the
     *  connection.
     *
     *  The default function does nothing.  User code can override this with
     *  > Strophe.Connection.xmlOutput = function (elem) {
     *  >   (user code)
     *  > };
     *
     *  Due to limitations of current Browsers' XML-Parsers the opening and closing
     *  <stream> tag for WebSocket-Connoctions will be passed as selfclosing here.
     *
     *  BOSH-Connections will have all stanzas wrapped in a <body> tag. See
     *  <Strophe.Bosh.strip> if you want to strip this tag.
     *
     *  Parameters:
     *    (XMLElement) elem - The XMLdata sent by the connection.
     */
    /* jshint unused:false */
    xmlOutput: function (elem)
    {
        return;
    },
    /* jshint unused:true */

    /** Function: rawInput
     *  User overrideable function that receives raw data coming into the
     *  connection.
     *
     *  The default function does nothing.  User code can override this with
     *  > Strophe.Connection.rawInput = function (data) {
     *  >   (user code)
     *  > };
     *
     *  Parameters:
     *    (String) data - The data received by the connection.
     */
    /* jshint unused:false */
    rawInput: function (data)
    {
        return;
    },
    /* jshint unused:true */

    /** Function: rawOutput
     *  User overrideable function that receives raw data sent to the
     *  connection.
     *
     *  The default function does nothing.  User code can override this with
     *  > Strophe.Connection.rawOutput = function (data) {
     *  >   (user code)
     *  > };
     *
     *  Parameters:
     *    (String) data - The data sent by the connection.
     */
    /* jshint unused:false */
    rawOutput: function (data)
    {
        return;
    },
    /* jshint unused:true */

    /** Function: send
     *  Send a stanza.
     *
     *  This function is called to push data onto the send queue to
     *  go out over the wire.  Whenever a request is sent to the BOSH
     *  server, all pending data is sent and the queue is flushed.
     *
     *  Parameters:
     *    (XMLElement |
     *     [XMLElement] |
     *     Strophe.Builder) elem - The stanza to send.
     */
    send: function (elem)
    {
        if (elem === null) { return ; }
        if (typeof(elem.sort) === "function") {
            for (var i = 0; i < elem.length; i++) {
                this._queueData(elem[i]);
            }
        } else if (typeof(elem.tree) === "function") {
            this._queueData(elem.tree());
        } else {
            this._queueData(elem);
        }

        this._proto._send();
    },

    /** Function: flush
     *  Immediately send any pending outgoing data.
     *
     *  Normally send() queues outgoing data until the next idle period
     *  (100ms), which optimizes network use in the common cases when
     *  several send()s are called in succession. flush() can be used to
     *  immediately send all pending data.
     */
    flush: function ()
    {
        // cancel the pending idle period and run the idle function
        // immediately
        clearTimeout(this._idleTimeout);
        this._onIdle();
    },

    /** Function: sendIQ
     *  Helper function to send IQ stanzas.
     *
     *  Parameters:
     *    (XMLElement) elem - The stanza to send.
     *    (Function) callback - The callback function for a successful request.
     *    (Function) errback - The callback function for a failed or timed
     *      out request.  On timeout, the stanza will be null.
     *    (Integer) timeout - The time specified in milliseconds for a
     *      timeout to occur.
     *
     *  Returns:
     *    The id used to send the IQ.
    */
    sendIQ: function(elem, callback, errback, timeout) {
        var timeoutHandler = null;
        var that = this;

        if (typeof(elem.tree) === "function") {
            elem = elem.tree();
        }
        var id = elem.getAttribute('id');

        // inject id if not found
        if (!id) {
            id = this.getUniqueId("sendIQ");
            elem.setAttribute("id", id);
        }

        var expectedFrom = elem.getAttribute("to");
        var fulljid = this.jid;

        var handler = this.addHandler(function (stanza) {
            // remove timeout handler if there is one
            if (timeoutHandler) {
                that.deleteTimedHandler(timeoutHandler);
            }

            var acceptable = false;
            var from = stanza.getAttribute("from");
            if (from === expectedFrom ||
               (expectedFrom === null &&
                   (from === Strophe.getBareJidFromJid(fulljid) ||
                    from === Strophe.getDomainFromJid(fulljid) ||
                    from === fulljid))) {
                acceptable = true;
            }

            if (!acceptable) {
                throw {
                    name: "StropheError",
                    message: "Got answer to IQ from wrong jid:" + from +
                             "\nExpected jid: " + expectedFrom
                };
            }

            var iqtype = stanza.getAttribute('type');
            if (iqtype == 'result') {
                if (callback) {
                    callback(stanza);
                }
            } else if (iqtype == 'error') {
                if (errback) {
                    errback(stanza);
                }
            } else {
                throw {
                    name: "StropheError",
                    message: "Got bad IQ type of " + iqtype
                };
            }
        }, null, 'iq', ['error', 'result'], id);

        // if timeout specified, setup timeout handler.
        if (timeout) {
            timeoutHandler = this.addTimedHandler(timeout, function () {
                // get rid of normal handler
                that.deleteHandler(handler);
                // call errback on timeout with null stanza
                if (errback) {
                    errback(null);
                }
                return false;
            });
        }
        this.send(elem);
        return id;
    },

    /** PrivateFunction: _queueData
     *  Queue outgoing data for later sending.  Also ensures that the data
     *  is a DOMElement.
     */
    _queueData: function (element) {
        if (element === null ||
            !element.tagName ||
            !element.childNodes) {
            throw {
                name: "StropheError",
                message: "Cannot queue non-DOMElement."
            };
        }

        this._data.push(element);
    },

    /** PrivateFunction: _sendRestart
     *  Send an xmpp:restart stanza.
     */
    _sendRestart: function ()
    {
        this._data.push("restart");

        this._proto._sendRestart();

        this._idleTimeout = setTimeout(this._onIdle.bind(this), 100);
    },

    /** Function: addTimedHandler
     *  Add a timed handler to the connection.
     *
     *  This function adds a timed handler.  The provided handler will
     *  be called every period milliseconds until it returns false,
     *  the connection is terminated, or the handler is removed.  Handlers
     *  that wish to continue being invoked should return true.
     *
     *  Because of method binding it is necessary to save the result of
     *  this function if you wish to remove a handler with
     *  deleteTimedHandler().
     *
     *  Note that user handlers are not active until authentication is
     *  successful.
     *
     *  Parameters:
     *    (Integer) period - The period of the handler.
     *    (Function) handler - The callback function.
     *
     *  Returns:
     *    A reference to the handler that can be used to remove it.
     */
    addTimedHandler: function (period, handler)
    {
        var thand = new Strophe.TimedHandler(period, handler);
        this.addTimeds.push(thand);
        return thand;
    },

    /** Function: deleteTimedHandler
     *  Delete a timed handler for a connection.
     *
     *  This function removes a timed handler from the connection.  The
     *  handRef parameter is *not* the function passed to addTimedHandler(),
     *  but is the reference returned from addTimedHandler().
     *
     *  Parameters:
     *    (Strophe.TimedHandler) handRef - The handler reference.
     */
    deleteTimedHandler: function (handRef)
    {
        // this must be done in the Idle loop so that we don't change
        // the handlers during iteration
        this.removeTimeds.push(handRef);
    },

    /** Function: addHandler
     *  Add a stanza handler for the connection.
     *
     *  This function adds a stanza handler to the connection.  The
     *  handler callback will be called for any stanza that matches
     *  the parameters.  Note that if multiple parameters are supplied,
     *  they must all match for the handler to be invoked.
     *
     *  The handler will receive the stanza that triggered it as its argument.
     *  *The handler should return true if it is to be invoked again;
     *  returning false will remove the handler after it returns.*
     *
     *  As a convenience, the ns parameters applies to the top level element
     *  and also any of its immediate children.  This is primarily to make
     *  matching /iq/query elements easy.
     *
     *  The options argument contains handler matching flags that affect how
     *  matches are determined. Currently the only flag is matchBare (a
     *  boolean). When matchBare is true, the from parameter and the from
     *  attribute on the stanza will be matched as bare JIDs instead of
     *  full JIDs. To use this, pass {matchBare: true} as the value of
     *  options. The default value for matchBare is false.
     *
     *  The return value should be saved if you wish to remove the handler
     *  with deleteHandler().
     *
     *  Parameters:
     *    (Function) handler - The user callback.
     *    (String) ns - The namespace to match.
     *    (String) name - The stanza name to match.
     *    (String) type - The stanza type attribute to match.
     *    (String) id - The stanza id attribute to match.
     *    (String) from - The stanza from attribute to match.
     *    (String) options - The handler options
     *
     *  Returns:
     *    A reference to the handler that can be used to remove it.
     */
    addHandler: function (handler, ns, name, type, id, from, options)
    {
        var hand = new Strophe.Handler(handler, ns, name, type, id, from, options);
        this.addHandlers.push(hand);
        return hand;
    },

    /** Function: deleteHandler
     *  Delete a stanza handler for a connection.
     *
     *  This function removes a stanza handler from the connection.  The
     *  handRef parameter is *not* the function passed to addHandler(),
     *  but is the reference returned from addHandler().
     *
     *  Parameters:
     *    (Strophe.Handler) handRef - The handler reference.
     */
    deleteHandler: function (handRef)
    {
        // this must be done in the Idle loop so that we don't change
        // the handlers during iteration
        this.removeHandlers.push(handRef);
        // If a handler is being deleted while it is being added,
        // prevent it from getting added
        var i = this.addHandlers.indexOf(handRef);
        if (i >= 0) {
            this.addHandlers.splice(i, 1);
        }
    },

    /** Function: disconnect
     *  Start the graceful disconnection process.
     *
     *  This function starts the disconnection process.  This process starts
     *  by sending unavailable presence and sending BOSH body of type
     *  terminate.  A timeout handler makes sure that disconnection happens
     *  even if the BOSH server does not respond.
     *  If the Connection object isn't connected, at least tries to abort all pending requests
     *  so the connection object won't generate successful requests (which were already opened).
     *
     *  The user supplied connection callback will be notified of the
     *  progress as this process happens.
     *
     *  Parameters:
     *    (String) reason - The reason the disconnect is occuring.
     */
    disconnect: function (reason)
    {
        this._changeConnectStatus(Strophe.Status.DISCONNECTING, reason);

        Strophe.info("Disconnect was called because: " + reason);
        if (this.connected) {
            var pres = false;
            this.disconnecting = true;
            if (this.authenticated) {
                pres = $pres({
                    xmlns: Strophe.NS.CLIENT,
                    type: 'unavailable'
                });
            }
            // setup timeout handler
            this._disconnectTimeout = this._addSysTimedHandler(
                3000, this._onDisconnectTimeout.bind(this));
            this._proto._disconnect(pres);
        } else {
            Strophe.info("Disconnect was called before Strophe connected to the server");
            this._proto._abortAllRequests();
        }
    },

    /** PrivateFunction: _changeConnectStatus
     *  _Private_ helper function that makes sure plugins and the user's
     *  callback are notified of connection status changes.
     *
     *  Parameters:
     *    (Integer) status - the new connection status, one of the values
     *      in Strophe.Status
     *    (String) condition - the error condition or null
     */
    _changeConnectStatus: function (status, condition)
    {
        // notify all plugins listening for status changes
        for (var k in Strophe._connectionPlugins) {
            if (Strophe._connectionPlugins.hasOwnProperty(k)) {
                var plugin = this[k];
                if (plugin.statusChanged) {
                    try {
                        plugin.statusChanged(status, condition);
                    } catch (err) {
                        Strophe.error("" + k + " plugin caused an exception " +
                                      "changing status: " + err);
                    }
                }
            }
        }

        // notify the user's callback
        if (this.connect_callback) {
            try {
                this.connect_callback(status, condition);
            } catch (e) {
                Strophe.error("User connection callback caused an " +
                              "exception: " + e);
            }
        }
    },

    /** PrivateFunction: _doDisconnect
     *  _Private_ function to disconnect.
     *
     *  This is the last piece of the disconnection logic.  This resets the
     *  connection and alerts the user's connection callback.
     */
    _doDisconnect: function ()
    {
        if (typeof this._idleTimeout == "number") {
            clearTimeout(this._idleTimeout);
        }

        // Cancel Disconnect Timeout
        if (this._disconnectTimeout !== null) {
            this.deleteTimedHandler(this._disconnectTimeout);
            this._disconnectTimeout = null;
        }

        Strophe.info("_doDisconnect was called");
        this._proto._doDisconnect();

        this.authenticated = false;
        this.disconnecting = false;

        // delete handlers
        this.handlers = [];
        this.timedHandlers = [];
        this.removeTimeds = [];
        this.removeHandlers = [];
        this.addTimeds = [];
        this.addHandlers = [];

        // tell the parent we disconnected
        this._changeConnectStatus(Strophe.Status.DISCONNECTED, null);
        this.connected = false;
    },

    /** PrivateFunction: _dataRecv
     *  _Private_ handler to processes incoming data from the the connection.
     *
     *  Except for _connect_cb handling the initial connection request,
     *  this function handles the incoming data for all requests.  This
     *  function also fires stanza handlers that match each incoming
     *  stanza.
     *
     *  Parameters:
     *    (Strophe.Request) req - The request that has data ready.
     *    (string) req - The stanza a raw string (optiona).
     */
    _dataRecv: function (req, raw)
    {
        Strophe.info("_dataRecv called");
        var elem = this._proto._reqToData(req);
        if (elem === null) { return; }

        if (this.xmlInput !== Strophe.Connection.prototype.xmlInput) {
            if (elem.nodeName === this._proto.strip && elem.childNodes.length) {
                this.xmlInput(elem.childNodes[0]);
            } else {
                this.xmlInput(elem);
            }
        }
        if (this.rawInput !== Strophe.Connection.prototype.rawInput) {
            if (raw) {
                this.rawInput(raw);
            } else {
                this.rawInput(Strophe.serialize(elem));
            }
        }

        // remove handlers scheduled for deletion
        var i, hand;
        while (this.removeHandlers.length > 0) {
            hand = this.removeHandlers.pop();
            i = this.handlers.indexOf(hand);
            if (i >= 0) {
                this.handlers.splice(i, 1);
            }
        }

        // add handlers scheduled for addition
        while (this.addHandlers.length > 0) {
            this.handlers.push(this.addHandlers.pop());
        }

        // handle graceful disconnect
        if (this.disconnecting && this._proto._emptyQueue()) {
            this._doDisconnect();
            return;
        }

        var type = elem.getAttribute("type");
        var cond, conflict;
        if (type !== null && type == "terminate") {
            // Don't process stanzas that come in after disconnect
            if (this.disconnecting) {
                return;
            }

            // an error occurred
            cond = elem.getAttribute("condition");
            conflict = elem.getElementsByTagName("conflict");
            if (cond !== null) {
                if (cond == "remote-stream-error" && conflict.length > 0) {
                    cond = "conflict";
                }
                this._changeConnectStatus(Strophe.Status.CONNFAIL, cond);
            } else {
                this._changeConnectStatus(Strophe.Status.CONNFAIL, "unknown");
            }
            this._doDisconnect();
            return;
        }

        // send each incoming stanza through the handler chain
        var that = this;
        Strophe.forEachChild(elem, null, function (child) {
            var i, newList;
            // process handlers
            newList = that.handlers;
            that.handlers = [];
            for (i = 0; i < newList.length; i++) {
                var hand = newList[i];
                // encapsulate 'handler.run' not to lose the whole handler list if
                // one of the handlers throws an exception
                try {
                    if (hand.isMatch(child) &&
                        (that.authenticated || !hand.user)) {
                        if (hand.run(child)) {
                            that.handlers.push(hand);
                        }
                    } else {
                        that.handlers.push(hand);
                    }
                } catch(e) {
                    // if the handler throws an exception, we consider it as false
                    Strophe.warn('Removing Strophe handlers due to uncaught exception: ' + e.message);
                }
            }
        });
    },


    /** Attribute: mechanisms
     *  SASL Mechanisms available for Conncection.
     */
    mechanisms: {},

    /** PrivateFunction: _connect_cb
     *  _Private_ handler for initial connection request.
     *
     *  This handler is used to process the initial connection request
     *  response from the BOSH server. It is used to set up authentication
     *  handlers and start the authentication process.
     *
     *  SASL authentication will be attempted if available, otherwise
     *  the code will fall back to legacy authentication.
     *
     *  Parameters:
     *    (Strophe.Request) req - The current request.
     *    (Function) _callback - low level (xmpp) connect callback function.
     *      Useful for plugins with their own xmpp connect callback (when their)
     *      want to do something special).
     */
    _connect_cb: function (req, _callback, raw)
    {
        Strophe.info("_connect_cb was called");

        this.connected = true;

        var bodyWrap = this._proto._reqToData(req);
        if (!bodyWrap) { return; }

        if (this.xmlInput !== Strophe.Connection.prototype.xmlInput) {
            if (bodyWrap.nodeName === this._proto.strip && bodyWrap.childNodes.length) {
                this.xmlInput(bodyWrap.childNodes[0]);
            } else {
                this.xmlInput(bodyWrap);
            }
        }
        if (this.rawInput !== Strophe.Connection.prototype.rawInput) {
            if (raw) {
                this.rawInput(raw);
            } else {
                this.rawInput(Strophe.serialize(bodyWrap));
            }
        }

        var conncheck = this._proto._connect_cb(bodyWrap);
        if (conncheck === Strophe.Status.CONNFAIL) {
            return;
        }

        this._authentication.sasl_scram_sha1 = false;
        this._authentication.sasl_plain = false;
        this._authentication.sasl_digest_md5 = false;
        this._authentication.sasl_anonymous = false;

        this._authentication.legacy_auth = false;

        // Check for the stream:features tag
        var hasFeatures = bodyWrap.getElementsByTagNameNS(Strophe.NS.STREAM, "features").length > 0;
        var mechanisms = bodyWrap.getElementsByTagName("mechanism");
        var matched = [];
        var i, mech, found_authentication = false;
        if (!hasFeatures) {
            this._proto._no_auth_received(_callback);
            return;
        }
        if (mechanisms.length > 0) {
            for (i = 0; i < mechanisms.length; i++) {
                mech = Strophe.getText(mechanisms[i]);
                if (this.mechanisms[mech]) matched.push(this.mechanisms[mech]);
            }
        }
        this._authentication.legacy_auth =
            bodyWrap.getElementsByTagName("auth").length > 0;
        found_authentication = this._authentication.legacy_auth ||
            matched.length > 0;
        if (!found_authentication) {
            this._proto._no_auth_received(_callback);
            return;
        }
        if (this.do_authentication !== false)
            this.authenticate(matched);
    },

    /** Function: authenticate
     * Set up authentication
     *
     *  Contiunues the initial connection request by setting up authentication
     *  handlers and start the authentication process.
     *
     *  SASL authentication will be attempted if available, otherwise
     *  the code will fall back to legacy authentication.
     *
     */
    authenticate: function (matched)
    {
      var i;
      // Sorting matched mechanisms according to priority.
      for (i = 0; i < matched.length - 1; ++i) {
        var higher = i;
        for (var j = i + 1; j < matched.length; ++j) {
          if (matched[j].prototype.priority > matched[higher].prototype.priority) {
            higher = j;
          }
        }
        if (higher != i) {
          var swap = matched[i];
          matched[i] = matched[higher];
          matched[higher] = swap;
        }
      }

      // run each mechanism
      var mechanism_found = false;
      for (i = 0; i < matched.length; ++i) {
        if (!matched[i].test(this)) continue;

        this._sasl_success_handler = this._addSysHandler(
          this._sasl_success_cb.bind(this), null,
          "success", null, null);
        this._sasl_failure_handler = this._addSysHandler(
          this._sasl_failure_cb.bind(this), null,
          "failure", null, null);
        this._sasl_challenge_handler = this._addSysHandler(
          this._sasl_challenge_cb.bind(this), null,
          "challenge", null, null);

        this._sasl_mechanism = new matched[i]();
        this._sasl_mechanism.onStart(this);

        var request_auth_exchange = $build("auth", {
          xmlns: Strophe.NS.SASL,
          mechanism: this._sasl_mechanism.name
        });

        if (this._sasl_mechanism.isClientFirst) {
          var response = this._sasl_mechanism.onChallenge(this, null);
          request_auth_exchange.t(Base64.encode(response));
        }

        this.send(request_auth_exchange.tree());

        mechanism_found = true;
        break;
      }

      if (!mechanism_found) {
        // if none of the mechanism worked
        if (Strophe.getNodeFromJid(this.jid) === null) {
            // we don't have a node, which is required for non-anonymous
            // client connections
            this._changeConnectStatus(Strophe.Status.CONNFAIL,
                                      'x-strophe-bad-non-anon-jid');
            this.disconnect('x-strophe-bad-non-anon-jid');
        } else {
          // fall back to legacy authentication
          this._changeConnectStatus(Strophe.Status.AUTHENTICATING, null);
          this._addSysHandler(this._auth1_cb.bind(this), null, null,
                              null, "_auth_1");

          this.send($iq({
            type: "get",
            to: this.domain,
            id: "_auth_1"
          }).c("query", {
            xmlns: Strophe.NS.AUTH
          }).c("username", {}).t(Strophe.getNodeFromJid(this.jid)).tree());
        }
      }

    },

    _sasl_challenge_cb: function(elem) {
      var challenge = Base64.decode(Strophe.getText(elem));
      var response = this._sasl_mechanism.onChallenge(this, challenge);

      var stanza = $build('response', {
          xmlns: Strophe.NS.SASL
      });
      if (response !== "") {
        stanza.t(Base64.encode(response));
      }
      this.send(stanza.tree());

      return true;
    },

    /** PrivateFunction: _auth1_cb
     *  _Private_ handler for legacy authentication.
     *
     *  This handler is called in response to the initial <iq type='get'/>
     *  for legacy authentication.  It builds an authentication <iq/> and
     *  sends it, creating a handler (calling back to _auth2_cb()) to
     *  handle the result
     *
     *  Parameters:
     *    (XMLElement) elem - The stanza that triggered the callback.
     *
     *  Returns:
     *    false to remove the handler.
     */
    /* jshint unused:false */
    _auth1_cb: function (elem)
    {
        // build plaintext auth iq
        var iq = $iq({type: "set", id: "_auth_2"})
            .c('query', {xmlns: Strophe.NS.AUTH})
            .c('username', {}).t(Strophe.getNodeFromJid(this.jid))
            .up()
            .c('password').t(this.pass);

        if (!Strophe.getResourceFromJid(this.jid)) {
            // since the user has not supplied a resource, we pick
            // a default one here.  unlike other auth methods, the server
            // cannot do this for us.
            this.jid = Strophe.getBareJidFromJid(this.jid) + '/strophe';
        }
        iq.up().c('resource', {}).t(Strophe.getResourceFromJid(this.jid));

        this._addSysHandler(this._auth2_cb.bind(this), null,
                            null, null, "_auth_2");

        this.send(iq.tree());

        return false;
    },
    /* jshint unused:true */

    /** PrivateFunction: _sasl_success_cb
     *  _Private_ handler for succesful SASL authentication.
     *
     *  Parameters:
     *    (XMLElement) elem - The matching stanza.
     *
     *  Returns:
     *    false to remove the handler.
     */
    _sasl_success_cb: function (elem)
    {
        if (this._sasl_data["server-signature"]) {
            var serverSignature;
            var success = Base64.decode(Strophe.getText(elem));
            var attribMatch = /([a-z]+)=([^,]+)(,|$)/;
            var matches = success.match(attribMatch);
            if (matches[1] == "v") {
                serverSignature = matches[2];
            }

            if (serverSignature != this._sasl_data["server-signature"]) {
              // remove old handlers
              this.deleteHandler(this._sasl_failure_handler);
              this._sasl_failure_handler = null;
              if (this._sasl_challenge_handler) {
                this.deleteHandler(this._sasl_challenge_handler);
                this._sasl_challenge_handler = null;
              }

              this._sasl_data = {};
              return this._sasl_failure_cb(null);
            }
        }

        Strophe.info("SASL authentication succeeded.");

        if(this._sasl_mechanism)
          this._sasl_mechanism.onSuccess();

        // remove old handlers
        this.deleteHandler(this._sasl_failure_handler);
        this._sasl_failure_handler = null;
        if (this._sasl_challenge_handler) {
            this.deleteHandler(this._sasl_challenge_handler);
            this._sasl_challenge_handler = null;
        }

        this._addSysHandler(this._sasl_auth1_cb.bind(this), null,
                            "stream:features", null, null);

        // we must send an xmpp:restart now
        this._sendRestart();

        return false;
    },

    /** PrivateFunction: _sasl_auth1_cb
     *  _Private_ handler to start stream binding.
     *
     *  Parameters:
     *    (XMLElement) elem - The matching stanza.
     *
     *  Returns:
     *    false to remove the handler.
     */
    _sasl_auth1_cb: function (elem)
    {
        // save stream:features for future usage
        this.features = elem;

        var i, child;

        for (i = 0; i < elem.childNodes.length; i++) {
            child = elem.childNodes[i];
            if (child.nodeName == 'bind') {
                this.do_bind = true;
            }

            if (child.nodeName == 'session') {
                this.do_session = true;
            }
        }

        if (!this.do_bind) {
            this._changeConnectStatus(Strophe.Status.AUTHFAIL, null);
            return false;
        } else {
            this._addSysHandler(this._sasl_bind_cb.bind(this), null, null,
                                null, "_bind_auth_2");

            var resource = Strophe.getResourceFromJid(this.jid);
            if (resource) {
                this.send($iq({type: "set", id: "_bind_auth_2"})
                          .c('bind', {xmlns: Strophe.NS.BIND})
                          .c('resource', {}).t(resource).tree());
            } else {
                this.send($iq({type: "set", id: "_bind_auth_2"})
                          .c('bind', {xmlns: Strophe.NS.BIND})
                          .tree());
            }
        }

        return false;
    },

    /** PrivateFunction: _sasl_bind_cb
     *  _Private_ handler for binding result and session start.
     *
     *  Parameters:
     *    (XMLElement) elem - The matching stanza.
     *
     *  Returns:
     *    false to remove the handler.
     */
    _sasl_bind_cb: function (elem)
    {
        if (elem.getAttribute("type") == "error") {
            Strophe.info("SASL binding failed.");
            var conflict = elem.getElementsByTagName("conflict"), condition;
            if (conflict.length > 0) {
                condition = 'conflict';
            }
            this._changeConnectStatus(Strophe.Status.AUTHFAIL, condition);
            return false;
        }

        // TODO - need to grab errors
        var bind = elem.getElementsByTagName("bind");
        var jidNode;
        if (bind.length > 0) {
            // Grab jid
            jidNode = bind[0].getElementsByTagName("jid");
            if (jidNode.length > 0) {
                this.jid = Strophe.getText(jidNode[0]);

                if (this.do_session) {
                    this._addSysHandler(this._sasl_session_cb.bind(this),
                                        null, null, null, "_session_auth_2");

                    this.send($iq({type: "set", id: "_session_auth_2"})
                                  .c('session', {xmlns: Strophe.NS.SESSION})
                                  .tree());
                } else {
                    this.authenticated = true;
                    this._changeConnectStatus(Strophe.Status.CONNECTED, null);
                }
            }
        } else {
            Strophe.info("SASL binding failed.");
            this._changeConnectStatus(Strophe.Status.AUTHFAIL, null);
            return false;
        }
    },

    /** PrivateFunction: _sasl_session_cb
     *  _Private_ handler to finish successful SASL connection.
     *
     *  This sets Connection.authenticated to true on success, which
     *  starts the processing of user handlers.
     *
     *  Parameters:
     *    (XMLElement) elem - The matching stanza.
     *
     *  Returns:
     *    false to remove the handler.
     */
    _sasl_session_cb: function (elem)
    {
        if (elem.getAttribute("type") == "result") {
            this.authenticated = true;
            this._changeConnectStatus(Strophe.Status.CONNECTED, null);
        } else if (elem.getAttribute("type") == "error") {
            Strophe.info("Session creation failed.");
            this._changeConnectStatus(Strophe.Status.AUTHFAIL, null);
            return false;
        }

        return false;
    },

    /** PrivateFunction: _sasl_failure_cb
     *  _Private_ handler for SASL authentication failure.
     *
     *  Parameters:
     *    (XMLElement) elem - The matching stanza.
     *
     *  Returns:
     *    false to remove the handler.
     */
    /* jshint unused:false */
    _sasl_failure_cb: function (elem)
    {
        // delete unneeded handlers
        if (this._sasl_success_handler) {
            this.deleteHandler(this._sasl_success_handler);
            this._sasl_success_handler = null;
        }
        if (this._sasl_challenge_handler) {
            this.deleteHandler(this._sasl_challenge_handler);
            this._sasl_challenge_handler = null;
        }

        if(this._sasl_mechanism)
          this._sasl_mechanism.onFailure();
        this._changeConnectStatus(Strophe.Status.AUTHFAIL, null);
        return false;
    },
    /* jshint unused:true */

    /** PrivateFunction: _auth2_cb
     *  _Private_ handler to finish legacy authentication.
     *
     *  This handler is called when the result from the jabber:iq:auth
     *  <iq/> stanza is returned.
     *
     *  Parameters:
     *    (XMLElement) elem - The stanza that triggered the callback.
     *
     *  Returns:
     *    false to remove the handler.
     */
    _auth2_cb: function (elem)
    {
        if (elem.getAttribute("type") == "result") {
            this.authenticated = true;
            this._changeConnectStatus(Strophe.Status.CONNECTED, null);
        } else if (elem.getAttribute("type") == "error") {
            this._changeConnectStatus(Strophe.Status.AUTHFAIL, null);
            this.disconnect('authentication failed');
        }

        return false;
    },

    /** PrivateFunction: _addSysTimedHandler
     *  _Private_ function to add a system level timed handler.
     *
     *  This function is used to add a Strophe.TimedHandler for the
     *  library code.  System timed handlers are allowed to run before
     *  authentication is complete.
     *
     *  Parameters:
     *    (Integer) period - The period of the handler.
     *    (Function) handler - The callback function.
     */
    _addSysTimedHandler: function (period, handler)
    {
        var thand = new Strophe.TimedHandler(period, handler);
        thand.user = false;
        this.addTimeds.push(thand);
        return thand;
    },

    /** PrivateFunction: _addSysHandler
     *  _Private_ function to add a system level stanza handler.
     *
     *  This function is used to add a Strophe.Handler for the
     *  library code.  System stanza handlers are allowed to run before
     *  authentication is complete.
     *
     *  Parameters:
     *    (Function) handler - The callback function.
     *    (String) ns - The namespace to match.
     *    (String) name - The stanza name to match.
     *    (String) type - The stanza type attribute to match.
     *    (String) id - The stanza id attribute to match.
     */
    _addSysHandler: function (handler, ns, name, type, id)
    {
        var hand = new Strophe.Handler(handler, ns, name, type, id);
        hand.user = false;
        this.addHandlers.push(hand);
        return hand;
    },

    /** PrivateFunction: _onDisconnectTimeout
     *  _Private_ timeout handler for handling non-graceful disconnection.
     *
     *  If the graceful disconnect process does not complete within the
     *  time allotted, this handler finishes the disconnect anyway.
     *
     *  Returns:
     *    false to remove the handler.
     */
    _onDisconnectTimeout: function ()
    {
        Strophe.info("_onDisconnectTimeout was called");

        this._proto._onDisconnectTimeout();

        // actually disconnect
        this._doDisconnect();

        return false;
    },

    /** PrivateFunction: _onIdle
     *  _Private_ handler to process events during idle cycle.
     *
     *  This handler is called every 100ms to fire timed handlers that
     *  are ready and keep poll requests going.
     */
    _onIdle: function ()
    {
        var i, thand, since, newList;

        // add timed handlers scheduled for addition
        // NOTE: we add before remove in the case a timed handler is
        // added and then deleted before the next _onIdle() call.
        while (this.addTimeds.length > 0) {
            this.timedHandlers.push(this.addTimeds.pop());
        }

        // remove timed handlers that have been scheduled for deletion
        while (this.removeTimeds.length > 0) {
            thand = this.removeTimeds.pop();
            i = this.timedHandlers.indexOf(thand);
            if (i >= 0) {
                this.timedHandlers.splice(i, 1);
            }
        }

        // call ready timed handlers
        var now = new Date().getTime();
        newList = [];
        for (i = 0; i < this.timedHandlers.length; i++) {
            thand = this.timedHandlers[i];
            if (this.authenticated || !thand.user) {
                since = thand.lastCalled + thand.period;
                if (since - now <= 0) {
                    if (thand.run()) {
                        newList.push(thand);
                    }
                } else {
                    newList.push(thand);
                }
            }
        }
        this.timedHandlers = newList;

        clearTimeout(this._idleTimeout);

        this._proto._onIdle();

        // reactivate the timer only if connected
        if (this.connected) {
            this._idleTimeout = setTimeout(this._onIdle.bind(this), 100);
        }
    }
};

/** Class: Strophe.SASLMechanism
 *
 *  encapsulates SASL authentication mechanisms.
 *
 *  User code may override the priority for each mechanism or disable it completely.
 *  See <priority> for information about changing priority and <test> for informatian on
 *  how to disable a mechanism.
 *
 *  By default, all mechanisms are enabled and the priorities are
 *
 *  SCRAM-SHA1 - 40
 *  DIGEST-MD5 - 30
 *  Plain - 20
 */

/**
 * PrivateConstructor: Strophe.SASLMechanism
 * SASL auth mechanism abstraction.
 *
 *  Parameters:
 *    (String) name - SASL Mechanism name.
 *    (Boolean) isClientFirst - If client should send response first without challenge.
 *    (Number) priority - Priority.
 *
 *  Returns:
 *    A new Strophe.SASLMechanism object.
 */
Strophe.SASLMechanism = function(name, isClientFirst, priority) {
  /** PrivateVariable: name
   *  Mechanism name.
   */
  this.name = name;
  /** PrivateVariable: isClientFirst
   *  If client sends response without initial server challenge.
   */
  this.isClientFirst = isClientFirst;
  /** Variable: priority
   *  Determines which <SASLMechanism> is chosen for authentication (Higher is better).
   *  Users may override this to prioritize mechanisms differently.
   *
   *  In the default configuration the priorities are
   *
   *  SCRAM-SHA1 - 40
   *  DIGEST-MD5 - 30
   *  Plain - 20
   *
   *  Example: (This will cause Strophe to choose the mechanism that the server sent first)
   *
   *  > Strophe.SASLMD5.priority = Strophe.SASLSHA1.priority;
   *
   *  See <SASL mechanisms> for a list of available mechanisms.
   *
   */
  this.priority = priority;
};

Strophe.SASLMechanism.prototype = {
  /**
   *  Function: test
   *  Checks if mechanism able to run.
   *  To disable a mechanism, make this return false;
   *
   *  To disable plain authentication run
   *  > Strophe.SASLPlain.test = function() {
   *  >   return false;
   *  > }
   *
   *  See <SASL mechanisms> for a list of available mechanisms.
   *
   *  Parameters:
   *    (Strophe.Connection) connection - Target Connection.
   *
   *  Returns:
   *    (Boolean) If mechanism was able to run.
   */
  /* jshint unused:false */
  test: function(connection) {
    return true;
  },
  /* jshint unused:true */

  /** PrivateFunction: onStart
   *  Called before starting mechanism on some connection.
   *
   *  Parameters:
   *    (Strophe.Connection) connection - Target Connection.
   */
  onStart: function(connection)
  {
    this._connection = connection;
  },

  /** PrivateFunction: onChallenge
   *  Called by protocol implementation on incoming challenge. If client is
   *  first (isClientFirst == true) challenge will be null on the first call.
   *
   *  Parameters:
   *    (Strophe.Connection) connection - Target Connection.
   *    (String) challenge - current challenge to handle.
   *
   *  Returns:
   *    (String) Mechanism response.
   */
  /* jshint unused:false */
  onChallenge: function(connection, challenge) {
    throw new Error("You should implement challenge handling!");
  },
  /* jshint unused:true */

  /** PrivateFunction: onFailure
   *  Protocol informs mechanism implementation about SASL failure.
   */
  onFailure: function() {
    this._connection = null;
  },

  /** PrivateFunction: onSuccess
   *  Protocol informs mechanism implementation about SASL success.
   */
  onSuccess: function() {
    this._connection = null;
  }
};

  /** Constants: SASL mechanisms
   *  Available authentication mechanisms
   *
   *  Strophe.SASLAnonymous - SASL Anonymous authentication.
   *  Strophe.SASLPlain - SASL Plain authentication.
   *  Strophe.SASLMD5 - SASL Digest-MD5 authentication
   *  Strophe.SASLSHA1 - SASL SCRAM-SHA1 authentication
   */

// Building SASL callbacks

/** PrivateConstructor: SASLAnonymous
 *  SASL Anonymous authentication.
 */
Strophe.SASLAnonymous = function() {};

Strophe.SASLAnonymous.prototype = new Strophe.SASLMechanism("ANONYMOUS", false, 10);

Strophe.SASLAnonymous.test = function(connection) {
  return connection.authcid === null;
};

Strophe.Connection.prototype.mechanisms[Strophe.SASLAnonymous.prototype.name] = Strophe.SASLAnonymous;

/** PrivateConstructor: SASLPlain
 *  SASL Plain authentication.
 */
Strophe.SASLPlain = function() {};

Strophe.SASLPlain.prototype = new Strophe.SASLMechanism("PLAIN", true, 20);

Strophe.SASLPlain.test = function(connection) {
  return connection.authcid !== null;
};

Strophe.SASLPlain.prototype.onChallenge = function(connection) {
  var auth_str = connection.authzid;
  auth_str = auth_str + "\u0000";
  auth_str = auth_str + connection.authcid;
  auth_str = auth_str + "\u0000";
  auth_str = auth_str + connection.pass;
  return auth_str;
};

Strophe.Connection.prototype.mechanisms[Strophe.SASLPlain.prototype.name] = Strophe.SASLPlain;

/** PrivateConstructor: SASLSHA1
 *  SASL SCRAM SHA 1 authentication.
 */
Strophe.SASLSHA1 = function() {};

/* TEST:
 * This is a simple example of a SCRAM-SHA-1 authentication exchange
 * when the client doesn't support channel bindings (username 'user' and
 * password 'pencil' are used):
 *
 * C: n,,n=user,r=fyko+d2lbbFgONRv9qkxdawL
 * S: r=fyko+d2lbbFgONRv9qkxdawL3rfcNHYJY1ZVvWVs7j,s=QSXCR+Q6sek8bf92,
 * i=4096
 * C: c=biws,r=fyko+d2lbbFgONRv9qkxdawL3rfcNHYJY1ZVvWVs7j,
 * p=v0X8v3Bz2T0CJGbJQyF0X+HI4Ts=
 * S: v=rmF9pqV8S7suAoZWja4dJRkFsKQ=
 *
 */

Strophe.SASLSHA1.prototype = new Strophe.SASLMechanism("SCRAM-SHA-1", true, 40);

Strophe.SASLSHA1.test = function(connection) {
  return connection.authcid !== null;
};

Strophe.SASLSHA1.prototype.onChallenge = function(connection, challenge, test_cnonce) {
  var cnonce = test_cnonce || MD5.hexdigest(Math.random() * 1234567890);

  var auth_str = "n=" + connection.authcid;
  auth_str += ",r=";
  auth_str += cnonce;

  connection._sasl_data.cnonce = cnonce;
  connection._sasl_data["client-first-message-bare"] = auth_str;

  auth_str = "n,," + auth_str;

  this.onChallenge = function (connection, challenge)
  {
    var nonce, salt, iter, Hi, U, U_old, i, k;
    var clientKey, serverKey, clientSignature;
    var responseText = "c=biws,";
    var authMessage = connection._sasl_data["client-first-message-bare"] + "," +
      challenge + ",";
    var cnonce = connection._sasl_data.cnonce;
    var attribMatch = /([a-z]+)=([^,]+)(,|$)/;

    while (challenge.match(attribMatch)) {
      var matches = challenge.match(attribMatch);
      challenge = challenge.replace(matches[0], "");
      switch (matches[1]) {
      case "r":
        nonce = matches[2];
        break;
      case "s":
        salt = matches[2];
        break;
      case "i":
        iter = matches[2];
        break;
      }
    }

    if (nonce.substr(0, cnonce.length) !== cnonce) {
      connection._sasl_data = {};
      return connection._sasl_failure_cb();
    }

    responseText += "r=" + nonce;
    authMessage += responseText;

    salt = Base64.decode(salt);
    salt += "\x00\x00\x00\x01";

    Hi = U_old = core_hmac_sha1(connection.pass, salt);
    for (i = 1; i < iter; i++) {
      U = core_hmac_sha1(connection.pass, binb2str(U_old));
      for (k = 0; k < 5; k++) {
        Hi[k] ^= U[k];
      }
      U_old = U;
    }
    Hi = binb2str(Hi);

    clientKey = core_hmac_sha1(Hi, "Client Key");
    serverKey = str_hmac_sha1(Hi, "Server Key");
    clientSignature = core_hmac_sha1(str_sha1(binb2str(clientKey)), authMessage);
    connection._sasl_data["server-signature"] = b64_hmac_sha1(serverKey, authMessage);

    for (k = 0; k < 5; k++) {
      clientKey[k] ^= clientSignature[k];
    }

    responseText += ",p=" + Base64.encode(binb2str(clientKey));

    return responseText;
  }.bind(this);

  return auth_str;
};

Strophe.Connection.prototype.mechanisms[Strophe.SASLSHA1.prototype.name] = Strophe.SASLSHA1;

/** PrivateConstructor: SASLMD5
 *  SASL DIGEST MD5 authentication.
 */
Strophe.SASLMD5 = function() {};

Strophe.SASLMD5.prototype = new Strophe.SASLMechanism("DIGEST-MD5", false, 30);

Strophe.SASLMD5.test = function(connection) {
  return connection.authcid !== null;
};

/** PrivateFunction: _quote
 *  _Private_ utility function to backslash escape and quote strings.
 *
 *  Parameters:
 *    (String) str - The string to be quoted.
 *
 *  Returns:
 *    quoted string
 */
Strophe.SASLMD5.prototype._quote = function (str)
  {
    return '"' + str.replace(/\\/g, "\\\\").replace(/"/g, '\\"') + '"';
    //" end string workaround for emacs
  };


Strophe.SASLMD5.prototype.onChallenge = function(connection, challenge, test_cnonce) {
  var attribMatch = /([a-z]+)=("[^"]+"|[^,"]+)(?:,|$)/;
  var cnonce = test_cnonce || MD5.hexdigest("" + (Math.random() * 1234567890));
  var realm = "";
  var host = null;
  var nonce = "";
  var qop = "";
  var matches;

  while (challenge.match(attribMatch)) {
    matches = challenge.match(attribMatch);
    challenge = challenge.replace(matches[0], "");
    matches[2] = matches[2].replace(/^"(.+)"$/, "$1");
    switch (matches[1]) {
    case "realm":
      realm = matches[2];
      break;
    case "nonce":
      nonce = matches[2];
      break;
    case "qop":
      qop = matches[2];
      break;
    case "host":
      host = matches[2];
      break;
    }
  }

  var digest_uri = connection.servtype + "/" + connection.domain;
  if (host !== null) {
    digest_uri = digest_uri + "/" + host;
  }

  var A1 = MD5.hash(connection.authcid +
                    ":" + realm + ":" + this._connection.pass) +
    ":" + nonce + ":" + cnonce;
  var A2 = 'AUTHENTICATE:' + digest_uri;

  var responseText = "";
  responseText += 'charset=utf-8,';
  responseText += 'username=' +
    this._quote(connection.authcid) + ',';
  responseText += 'realm=' + this._quote(realm) + ',';
  responseText += 'nonce=' + this._quote(nonce) + ',';
  responseText += 'nc=00000001,';
  responseText += 'cnonce=' + this._quote(cnonce) + ',';
  responseText += 'digest-uri=' + this._quote(digest_uri) + ',';
  responseText += 'response=' + MD5.hexdigest(MD5.hexdigest(A1) + ":" +
                                              nonce + ":00000001:" +
                                              cnonce + ":auth:" +
                                              MD5.hexdigest(A2)) + ",";
  responseText += 'qop=auth';

  this.onChallenge = function ()
  {
    return "";
  }.bind(this);

  return responseText;
};

Strophe.Connection.prototype.mechanisms[Strophe.SASLMD5.prototype.name] = Strophe.SASLMD5;
<|MERGE_RESOLUTION|>--- conflicted
+++ resolved
@@ -25,83 +25,6 @@
  *  http://tools.ietf.org/html/draft-ietf-xmpp-websocket-00
  */
 
-<<<<<<< HEAD
-=======
-/** PrivateFunction: Function.prototype.bind
- *  Bind a function to an instance. This is a polyfill for the ES5 bind method.
- *  which already exists in more modern browsers, but we provide it to support
- *  those that don't.
- *
- *  Parameters:
- *    (Object) obj - The object that will become 'this' in the bound function.
- *    (Object) argN - An option argument that will be prepended to the
- *      arguments given for the function call
- *
- *  Returns:
- *    The bound function.
- */
-if (!Function.prototype.bind) {
-    Function.prototype.bind = function (obj /*, arg1, arg2, ... */)
-    {
-        var func = this;
-        var _slice = Array.prototype.slice;
-        var _concat = Array.prototype.concat;
-        var _args = _slice.call(arguments, 1);
-
-        return function () {
-            return func.apply(obj ? obj : this,
-                              _concat.call(_args,
-                                           _slice.call(arguments, 0)));
-        };
-    };
-}
-
-/** PrivateFunction: Array.isArray
- *  This is a polyfill for the ES5 Array.isArray method.
- */
-if (!Array.isArray) {
-    Array.isArray = function(arg) {
-        return Object.prototype.toString.call(arg) === '[object Array]';
-    };
-}
-
-/** PrivateFunction: Array.prototype.indexOf
- *  Return the index of an object in an array.
- *
- *  This function is not supplied by some JavaScript implementations, so
- *  we provide it if it is missing.  This code is from:
- *  http://developer.mozilla.org/En/Core_JavaScript_1.5_Reference:Objects:Array:indexOf
- *
- *  Parameters:
- *    (Object) elt - The object to look for.
- *    (Integer) from - The index from which to start looking. (optional).
- *
- *  Returns:
- *    The index of elt in the array or -1 if not found.
- */
-if (!Array.prototype.indexOf)
-{
-    Array.prototype.indexOf = function(elt /*, from*/)
-    {
-        var len = this.length;
-
-        var from = Number(arguments[1]) || 0;
-        from = (from < 0) ? Math.ceil(from) : Math.floor(from);
-        if (from < 0) {
-            from += len;
-        }
-
-        for (; from < len; from++) {
-            if (from in this && this[from] === elt) {
-                return from;
-            }
-        }
-
-        return -1;
-    };
-}
-
->>>>>>> c07d0173
 /* All of the Strophe globals are defined in this special function below so
  * that references to the globals become closures.  This will ensure that
  * on page reload, these references will still be available to callbacks
