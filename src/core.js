--- conflicted
+++ resolved
@@ -43,15 +43,6 @@
     }
 }(this, function (SHA1, Base64, MD5) {
 
-<<<<<<< HEAD
-/* All of the Strophe globals are defined in this special function below so
- * that references to the globals become closures.  This will ensure that
- * on page reload, these references will still be available to callbacks
- * that are still executing.
- */
-
-=======
->>>>>>> a405037e
 var Strophe;
 
 /** Function: $build
@@ -76,13 +67,8 @@
  *  Returns:
  *    A new Strophe.Builder object.
  */
-/* jshint ignore:start */
 function $msg(attrs) { return new Strophe.Builder("message", attrs); }
-<<<<<<< HEAD
-/* jshint ignore:end */
-=======
-
->>>>>>> a405037e
+
 /** Function: $iq
  *  Create a Strophe.Builder with an <iq/> element as the root.
  *
@@ -3301,8 +3287,6 @@
 };
 
 Strophe.Connection.prototype.mechanisms[Strophe.SASLMD5.prototype.name] = Strophe.SASLMD5;
-<<<<<<< HEAD
-=======
 
 return {
     Strophe:    Strophe,
@@ -3314,5 +3298,4 @@
     Base64:     Base64,
     MD5:        MD5
 };
-}));
->>>>>>> a405037e
+}));