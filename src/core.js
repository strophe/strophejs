/*
    This program is distributed under the terms of the MIT license.
    Please see the LICENSE file for details.

    Copyright 2006-2008, OGG, LLC
*/

/* jshint undef: true, unused: true:, noarg: true, latedef: true */
/*global define, document, window, setTimeout, clearTimeout, console, ActiveXObject, DOMParser */

(function (root, factory) {
    if (typeof define === 'function' && define.amd) {
        define('strophe-core', [
            'strophe-sha1',
            'strophe-base64',
            'strophe-md5',
            'strophe-utils',
            "strophe-polyfill"
        ], function () {
            return factory.apply(this, arguments);
        });
    } else {
        // Browser globals
        var o = factory(root.SHA1, root.Base64, root.MD5, root.stropheUtils);
        window.Strophe =        o.Strophe;
        window.$build =         o.$build;
        window.$iq =            o.$iq;
        window.$msg =           o.$msg;
        window.$pres =          o.$pres;
        window.SHA1 =           o.SHA1;
        window.Base64 =         o.Base64;
        window.MD5 =            o.MD5;
        window.b64_hmac_sha1 =  o.SHA1.b64_hmac_sha1;
        window.b64_sha1 =       o.SHA1.b64_sha1;
        window.str_hmac_sha1 =  o.SHA1.str_hmac_sha1;
        window.str_sha1 =       o.SHA1.str_sha1;
    }
}(this, function (SHA1, Base64, MD5, utils) {

var Strophe;

/** Function: $build
 *  Create a Strophe.Builder.
 *  This is an alias for 'new Strophe.Builder(name, attrs)'.
 *
 *  Parameters:
 *    (String) name - The root element name.
 *    (Object) attrs - The attributes for the root element in object notation.
 *
 *  Returns:
 *    A new Strophe.Builder object.
 */
function $build(name, attrs) { return new Strophe.Builder(name, attrs); }

/** Function: $msg
 *  Create a Strophe.Builder with a <message/> element as the root.
 *
 *  Parameters:
 *    (Object) attrs - The <message/> element attributes in object notation.
 *
 *  Returns:
 *    A new Strophe.Builder object.
 */
function $msg(attrs) { return new Strophe.Builder("message", attrs); }

/** Function: $iq
 *  Create a Strophe.Builder with an <iq/> element as the root.
 *
 *  Parameters:
 *    (Object) attrs - The <iq/> element attributes in object notation.
 *
 *  Returns:
 *    A new Strophe.Builder object.
 */
function $iq(attrs) { return new Strophe.Builder("iq", attrs); }

/** Function: $pres
 *  Create a Strophe.Builder with a <presence/> element as the root.
 *
 *  Parameters:
 *    (Object) attrs - The <presence/> element attributes in object notation.
 *
 *  Returns:
 *    A new Strophe.Builder object.
 */
function $pres(attrs) { return new Strophe.Builder("presence", attrs); }

/** Class: Strophe
 *  An object container for all Strophe library functions.
 *
 *  This class is just a container for all the objects and constants
 *  used in the library.  It is not meant to be instantiated, but to
 *  provide a namespace for library objects, constants, and functions.
 */
Strophe = {
    /** Constant: VERSION
     *  The version of the Strophe library. Unreleased builds will have
     *  a version of head-HASH where HASH is a partial revision.
     */
    VERSION: "@VERSION@",

    /** Constants: XMPP Namespace Constants
     *  Common namespace constants from the XMPP RFCs and XEPs.
     *
     *  NS.HTTPBIND - HTTP BIND namespace from XEP 124.
     *  NS.BOSH - BOSH namespace from XEP 206.
     *  NS.CLIENT - Main XMPP client namespace.
     *  NS.AUTH - Legacy authentication namespace.
     *  NS.ROSTER - Roster operations namespace.
     *  NS.PROFILE - Profile namespace.
     *  NS.DISCO_INFO - Service discovery info namespace from XEP 30.
     *  NS.DISCO_ITEMS - Service discovery items namespace from XEP 30.
     *  NS.MUC - Multi-User Chat namespace from XEP 45.
     *  NS.SASL - XMPP SASL namespace from RFC 3920.
     *  NS.STREAM - XMPP Streams namespace from RFC 3920.
     *  NS.BIND - XMPP Binding namespace from RFC 3920.
     *  NS.SESSION - XMPP Session namespace from RFC 3920.
     *  NS.XHTML_IM - XHTML-IM namespace from XEP 71.
     *  NS.XHTML - XHTML body namespace from XEP 71.
     */
    NS: {
        HTTPBIND: "http://jabber.org/protocol/httpbind",
        BOSH: "urn:xmpp:xbosh",
        CLIENT: "jabber:client",
        AUTH: "jabber:iq:auth",
        ROSTER: "jabber:iq:roster",
        PROFILE: "jabber:iq:profile",
        DISCO_INFO: "http://jabber.org/protocol/disco#info",
        DISCO_ITEMS: "http://jabber.org/protocol/disco#items",
        MUC: "http://jabber.org/protocol/muc",
        SASL: "urn:ietf:params:xml:ns:xmpp-sasl",
        STREAM: "http://etherx.jabber.org/streams",
        FRAMING: "urn:ietf:params:xml:ns:xmpp-framing",
        BIND: "urn:ietf:params:xml:ns:xmpp-bind",
        SESSION: "urn:ietf:params:xml:ns:xmpp-session",
        VERSION: "jabber:iq:version",
        STANZAS: "urn:ietf:params:xml:ns:xmpp-stanzas",
        XHTML_IM: "http://jabber.org/protocol/xhtml-im",
        XHTML: "http://www.w3.org/1999/xhtml"
    },


    /** Constants: XHTML_IM Namespace
     *  contains allowed tags, tag attributes, and css properties.
     *  Used in the createHtml function to filter incoming html into the allowed XHTML-IM subset.
     *  See http://xmpp.org/extensions/xep-0071.html#profile-summary for the list of recommended
     *  allowed tags and their attributes.
     */
    XHTML: {
                tags: ['a','blockquote','br','cite','em','img','li','ol','p','span','strong','ul','body'],
                attributes: {
                        'a':          ['href'],
                        'blockquote': ['style'],
                        'br':         [],
                        'cite':       ['style'],
                        'em':         [],
                        'img':        ['src', 'alt', 'style', 'height', 'width'],
                        'li':         ['style'],
                        'ol':         ['style'],
                        'p':          ['style'],
                        'span':       ['style'],
                        'strong':     [],
                        'ul':         ['style'],
                        'body':       []
                },
                css: ['background-color','color','font-family','font-size','font-style','font-weight','margin-left','margin-right','text-align','text-decoration'],
                /** Function: XHTML.validTag
                 *
                 * Utility method to determine whether a tag is allowed
                 * in the XHTML_IM namespace.
                 *
                 * XHTML tag names are case sensitive and must be lower case.
                 */
                validTag: function(tag) {
                        for (var i = 0; i < Strophe.XHTML.tags.length; i++) {
                                if (tag == Strophe.XHTML.tags[i]) {
                                        return true;
                                }
                        }
                        return false;
                },
                /** Function: XHTML.validAttribute
                 *
                 * Utility method to determine whether an attribute is allowed
                 * as recommended per XEP-0071
                 *
                 * XHTML attribute names are case sensitive and must be lower case.
                 */
                validAttribute: function(tag, attribute) {
                        if(typeof Strophe.XHTML.attributes[tag] !== 'undefined' && Strophe.XHTML.attributes[tag].length > 0) {
                                for(var i = 0; i < Strophe.XHTML.attributes[tag].length; i++) {
                                        if(attribute == Strophe.XHTML.attributes[tag][i]) {
                                                return true;
                                        }
                                }
                        }
                        return false;
                },
                validCSS: function(style)
                {
                        for(var i = 0; i < Strophe.XHTML.css.length; i++) {
                                if(style == Strophe.XHTML.css[i]) {
                                        return true;
                                }
                        }
                        return false;
                }
    },

    /** Constants: Connection Status Constants
     *  Connection status constants for use by the connection handler
     *  callback.
     *
     *  Status.ERROR - An error has occurred
     *  Status.CONNECTING - The connection is currently being made
     *  Status.CONNFAIL - The connection attempt failed
     *  Status.AUTHENTICATING - The connection is authenticating
     *  Status.AUTHFAIL - The authentication attempt failed
     *  Status.CONNECTED - The connection has succeeded
     *  Status.DISCONNECTED - The connection has been terminated
     *  Status.DISCONNECTING - The connection is currently being terminated
     *  Status.ATTACHED - The connection has been attached
     */
    Status: {
        ERROR: 0,
        CONNECTING: 1,
        CONNFAIL: 2,
        AUTHENTICATING: 3,
        AUTHFAIL: 4,
        CONNECTED: 5,
        DISCONNECTED: 6,
        DISCONNECTING: 7,
        ATTACHED: 8,
        REDIRECT: 9
    },

    /** Constants: Log Level Constants
     *  Logging level indicators.
     *
     *  LogLevel.DEBUG - Debug output
     *  LogLevel.INFO - Informational output
     *  LogLevel.WARN - Warnings
     *  LogLevel.ERROR - Errors
     *  LogLevel.FATAL - Fatal errors
     */
    LogLevel: {
        DEBUG: 0,
        INFO: 1,
        WARN: 2,
        ERROR: 3,
        FATAL: 4
    },

    /** PrivateConstants: DOM Element Type Constants
     *  DOM element types.
     *
     *  ElementType.NORMAL - Normal element.
     *  ElementType.TEXT - Text data element.
     *  ElementType.FRAGMENT - XHTML fragment element.
     */
    ElementType: {
        NORMAL: 1,
        TEXT: 3,
        CDATA: 4,
        FRAGMENT: 11
    },

    /** PrivateConstants: Timeout Values
     *  Timeout values for error states.  These values are in seconds.
     *  These should not be changed unless you know exactly what you are
     *  doing.
     *
     *  TIMEOUT - Timeout multiplier. A waiting request will be considered
     *      failed after Math.floor(TIMEOUT * wait) seconds have elapsed.
     *      This defaults to 1.1, and with default wait, 66 seconds.
     *  SECONDARY_TIMEOUT - Secondary timeout multiplier. In cases where
     *      Strophe can detect early failure, it will consider the request
     *      failed if it doesn't return after
     *      Math.floor(SECONDARY_TIMEOUT * wait) seconds have elapsed.
     *      This defaults to 0.1, and with default wait, 6 seconds.
     */
    TIMEOUT: 1.1,
    SECONDARY_TIMEOUT: 0.1,

    /** Function: addNamespace
     *  This function is used to extend the current namespaces in
     *  Strophe.NS.  It takes a key and a value with the key being the
     *  name of the new namespace, with its actual value.
     *  For example:
     *  Strophe.addNamespace('PUBSUB', "http://jabber.org/protocol/pubsub");
     *
     *  Parameters:
     *    (String) name - The name under which the namespace will be
     *      referenced under Strophe.NS
     *    (String) value - The actual namespace.
     */
    addNamespace: function (name, value)
    {
      Strophe.NS[name] = value;
    },

    /** Function: forEachChild
     *  Map a function over some or all child elements of a given element.
     *
     *  This is a small convenience function for mapping a function over
     *  some or all of the children of an element.  If elemName is null, all
     *  children will be passed to the function, otherwise only children
     *  whose tag names match elemName will be passed.
     *
     *  Parameters:
     *    (XMLElement) elem - The element to operate on.
     *    (String) elemName - The child element tag name filter.
     *    (Function) func - The function to apply to each child.  This
     *      function should take a single argument, a DOM element.
     */
    forEachChild: function (elem, elemName, func)
    {
        var i, childNode;

        for (i = 0; i < elem.childNodes.length; i++) {
            childNode = elem.childNodes[i];
            if (childNode.nodeType == Strophe.ElementType.NORMAL &&
                (!elemName || this.isTagEqual(childNode, elemName))) {
                func(childNode);
            }
        }
    },

    /** Function: isTagEqual
     *  Compare an element's tag name with a string.
     *
     *  This function is case sensitive.
     *
     *  Parameters:
     *    (XMLElement) el - A DOM element.
     *    (String) name - The element name.
     *
     *  Returns:
     *    true if the element's tag name matches _el_, and false
     *    otherwise.
     */
    isTagEqual: function (el, name)
    {
        return el.tagName == name;
    },

    /** PrivateVariable: _xmlGenerator
     *  _Private_ variable that caches a DOM document to
     *  generate elements.
     */
    _xmlGenerator: null,

    /** PrivateFunction: _makeGenerator
     *  _Private_ function that creates a dummy XML DOM document to serve as
     *  an element and text node generator.
     */
    _makeGenerator: function () {
        var doc;

        // IE9 does implement createDocument(); however, using it will cause the browser to leak memory on page unload.
        // Here, we test for presence of createDocument() plus IE's proprietary documentMode attribute, which would be
                // less than 10 in the case of IE9 and below.
        if (document.implementation.createDocument === undefined ||
                        document.implementation.createDocument && document.documentMode && document.documentMode < 10) {
            doc = this._getIEXmlDom();
            doc.appendChild(doc.createElement('strophe'));
        } else {
            doc = document.implementation
                .createDocument('jabber:client', 'strophe', null);
        }

        return doc;
    },

    /** Function: xmlGenerator
     *  Get the DOM document to generate elements.
     *
     *  Returns:
     *    The currently used DOM document.
     */
    xmlGenerator: function () {
        if (!Strophe._xmlGenerator) {
            Strophe._xmlGenerator = Strophe._makeGenerator();
        }
        return Strophe._xmlGenerator;
    },

    /** PrivateFunction: _getIEXmlDom
     *  Gets IE xml doc object
     *
     *  Returns:
     *    A Microsoft XML DOM Object
     *  See Also:
     *    http://msdn.microsoft.com/en-us/library/ms757837%28VS.85%29.aspx
     */
    _getIEXmlDom : function() {
        var doc = null;
        var docStrings = [
            "Msxml2.DOMDocument.6.0",
            "Msxml2.DOMDocument.5.0",
            "Msxml2.DOMDocument.4.0",
            "MSXML2.DOMDocument.3.0",
            "MSXML2.DOMDocument",
            "MSXML.DOMDocument",
            "Microsoft.XMLDOM"
        ];

        for (var d = 0; d < docStrings.length; d++) {
            if (doc === null) {
                try {
                    doc = new ActiveXObject(docStrings[d]);
                } catch (e) {
                    doc = null;
                }
            } else {
                break;
            }
        }

        return doc;
    },

    /** Function: xmlElement
     *  Create an XML DOM element.
     *
     *  This function creates an XML DOM element correctly across all
     *  implementations. Note that these are not HTML DOM elements, which
     *  aren't appropriate for XMPP stanzas.
     *
     *  Parameters:
     *    (String) name - The name for the element.
     *    (Array|Object) attrs - An optional array or object containing
     *      key/value pairs to use as element attributes. The object should
     *      be in the format {'key': 'value'} or {key: 'value'}. The array
     *      should have the format [['key1', 'value1'], ['key2', 'value2']].
     *    (String) text - The text child data for the element.
     *
     *  Returns:
     *    A new XML DOM element.
     */
    xmlElement: function (name)
    {
        if (!name) { return null; }

        var node = Strophe.xmlGenerator().createElement(name);

        // FIXME: this should throw errors if args are the wrong type or
        // there are more than two optional args
        var a, i, k;
        for (a = 1; a < arguments.length; a++) {
            var arg = arguments[a];
            if (!arg) { continue; }
            if (typeof(arg) == "string" ||
                typeof(arg) == "number") {
                node.appendChild(Strophe.xmlTextNode(arg));
            } else if (typeof(arg) == "object" &&
                       typeof(arg.sort) == "function") {
                for (i = 0; i < arg.length; i++) {
                    var attr = arg[i];
                    if (typeof(attr) == "object" &&
                        typeof(attr.sort) == "function" &&
                        attr[1] !== undefined &&
                        attr[1] !== null) {
                        node.setAttribute(attr[0], attr[1]);
                    }
                }
            } else if (typeof(arg) == "object") {
                for (k in arg) {
                    if (arg.hasOwnProperty(k)) {
                        if (arg[k] !== undefined &&
                            arg[k] !== null) {
                            node.setAttribute(k, arg[k]);
                        }
                    }
                }
            }
        }

        return node;
    },

    /*  Function: xmlescape
     *  Excapes invalid xml characters.
     *
     *  Parameters:
     *     (String) text - text to escape.
     *
     *  Returns:
     *      Escaped text.
     */
    xmlescape: function(text)
    {
        text = text.replace(/\&/g, "&amp;");
        text = text.replace(/</g,  "&lt;");
        text = text.replace(/>/g,  "&gt;");
        text = text.replace(/'/g,  "&apos;");
        text = text.replace(/"/g,  "&quot;");
        return text;
    },

    /*  Function: xmlunescape
    *  Unexcapes invalid xml characters.
    *
    *  Parameters:
    *     (String) text - text to unescape.
    *
    *  Returns:
    *      Unescaped text.
    */
    xmlunescape: function(text)
    {
        text = text.replace(/\&amp;/g, "&");
        text = text.replace(/&lt;/g,  "<");
        text = text.replace(/&gt;/g,  ">");
        text = text.replace(/&apos;/g,  "'");
        text = text.replace(/&quot;/g,  "\"");
        return text;
    },

    /** Function: xmlTextNode
     *  Creates an XML DOM text node.
     *
     *  Provides a cross implementation version of document.createTextNode.
     *
     *  Parameters:
     *    (String) text - The content of the text node.
     *
     *  Returns:
     *    A new XML DOM text node.
     */
    xmlTextNode: function (text)
    {
        return Strophe.xmlGenerator().createTextNode(text);
    },

    /** Function: xmlHtmlNode
     *  Creates an XML DOM html node.
     *
     *  Parameters:
     *    (String) html - The content of the html node.
     *
     *  Returns:
     *    A new XML DOM text node.
     */
    xmlHtmlNode: function (html)
    {
        var node;
        //ensure text is escaped
        if (window.DOMParser) {
            var parser = new DOMParser();
            node = parser.parseFromString(html, "text/xml");
        } else {
            node = new ActiveXObject("Microsoft.XMLDOM");
            node.async="false";
            node.loadXML(html);
        }
        return node;
    },

    /** Function: getText
     *  Get the concatenation of all text children of an element.
     *
     *  Parameters:
     *    (XMLElement) elem - A DOM element.
     *
     *  Returns:
     *    A String with the concatenated text of all text element children.
     */
    getText: function (elem)
    {
        if (!elem) { return null; }

        var str = "";
        if (elem.childNodes.length === 0 && elem.nodeType ==
            Strophe.ElementType.TEXT) {
            str += elem.nodeValue;
        }

        for (var i = 0; i < elem.childNodes.length; i++) {
            if (elem.childNodes[i].nodeType == Strophe.ElementType.TEXT) {
                str += elem.childNodes[i].nodeValue;
            }
        }

        return Strophe.xmlescape(str);
    },

    /** Function: copyElement
     *  Copy an XML DOM element.
     *
     *  This function copies a DOM element and all its descendants and returns
     *  the new copy.
     *
     *  Parameters:
     *    (XMLElement) elem - A DOM element.
     *
     *  Returns:
     *    A new, copied DOM element tree.
     */
    copyElement: function (elem)
    {
        var i, el;
        if (elem.nodeType == Strophe.ElementType.NORMAL) {
            el = Strophe.xmlElement(elem.tagName);

            for (i = 0; i < elem.attributes.length; i++) {
                el.setAttribute(elem.attributes[i].nodeName,
                                elem.attributes[i].value);
            }

            for (i = 0; i < elem.childNodes.length; i++) {
                el.appendChild(Strophe.copyElement(elem.childNodes[i]));
            }
        } else if (elem.nodeType == Strophe.ElementType.TEXT) {
            el = Strophe.xmlGenerator().createTextNode(elem.nodeValue);
        }

        return el;
    },


    /** Function: createHtml
     *  Copy an HTML DOM element into an XML DOM.
     *
     *  This function copies a DOM element and all its descendants and returns
     *  the new copy.
     *
     *  Parameters:
     *    (HTMLElement) elem - A DOM element.
     *
     *  Returns:
     *    A new, copied DOM element tree.
     */
    createHtml: function (elem)
    {
        var i, el, j, tag, attribute, value, css, cssAttrs, attr, cssName, cssValue;
        if (elem.nodeType == Strophe.ElementType.NORMAL) {
            tag = elem.nodeName.toLowerCase(); // XHTML tags must be lower case.
            if(Strophe.XHTML.validTag(tag)) {
                try {
                    el = Strophe.xmlElement(tag);
                    for(i = 0; i < Strophe.XHTML.attributes[tag].length; i++) {
                        attribute = Strophe.XHTML.attributes[tag][i];
                        value = elem.getAttribute(attribute);
                        if(typeof value == 'undefined' || value === null || value === '' || value === false || value === 0) {
                            continue;
                        }
                        if(attribute == 'style' && typeof value == 'object') {
                            if(typeof value.cssText != 'undefined') {
                                value = value.cssText; // we're dealing with IE, need to get CSS out
                            }
                        }
                        // filter out invalid css styles
                        if(attribute == 'style') {
                            css = [];
                            cssAttrs = value.split(';');
                            for(j = 0; j < cssAttrs.length; j++) {
                                attr = cssAttrs[j].split(':');
                                cssName = attr[0].replace(/^\s*/, "").replace(/\s*$/, "").toLowerCase();
                                if(Strophe.XHTML.validCSS(cssName)) {
                                    cssValue = attr[1].replace(/^\s*/, "").replace(/\s*$/, "");
                                    css.push(cssName + ': ' + cssValue);
                                }
                            }
                            if(css.length > 0) {
                                value = css.join('; ');
                                el.setAttribute(attribute, value);
                            }
                        } else {
                            el.setAttribute(attribute, value);
                        }
                    }

                    for (i = 0; i < elem.childNodes.length; i++) {
                        el.appendChild(Strophe.createHtml(elem.childNodes[i]));
                    }
                } catch(e) { // invalid elements
                  el = Strophe.xmlTextNode('');
                }
            } else {
                el = Strophe.xmlGenerator().createDocumentFragment();
                for (i = 0; i < elem.childNodes.length; i++) {
                    el.appendChild(Strophe.createHtml(elem.childNodes[i]));
                }
            }
        } else if (elem.nodeType == Strophe.ElementType.FRAGMENT) {
            el = Strophe.xmlGenerator().createDocumentFragment();
            for (i = 0; i < elem.childNodes.length; i++) {
                el.appendChild(Strophe.createHtml(elem.childNodes[i]));
            }
        } else if (elem.nodeType == Strophe.ElementType.TEXT) {
            el = Strophe.xmlTextNode(elem.nodeValue);
        }

        return el;
    },

    /** Function: escapeNode
     *  Escape the node part (also called local part) of a JID.
     *
     *  Parameters:
     *    (String) node - A node (or local part).
     *
     *  Returns:
     *    An escaped node (or local part).
     */
    escapeNode: function (node)
    {
        if (typeof node !== "string") { return node; }
        return node.replace(/^\s+|\s+$/g, '')
            .replace(/\\/g,  "\\5c")
            .replace(/ /g,   "\\20")
            .replace(/\"/g,  "\\22")
            .replace(/\&/g,  "\\26")
            .replace(/\'/g,  "\\27")
            .replace(/\//g,  "\\2f")
            .replace(/:/g,   "\\3a")
            .replace(/</g,   "\\3c")
            .replace(/>/g,   "\\3e")
            .replace(/@/g,   "\\40");
    },

    /** Function: unescapeNode
     *  Unescape a node part (also called local part) of a JID.
     *
     *  Parameters:
     *    (String) node - A node (or local part).
     *
     *  Returns:
     *    An unescaped node (or local part).
     */
    unescapeNode: function (node)
    {
        if (typeof node !== "string") { return node; }
        return node.replace(/\\20/g, " ")
            .replace(/\\22/g, '"')
            .replace(/\\26/g, "&")
            .replace(/\\27/g, "'")
            .replace(/\\2f/g, "/")
            .replace(/\\3a/g, ":")
            .replace(/\\3c/g, "<")
            .replace(/\\3e/g, ">")
            .replace(/\\40/g, "@")
            .replace(/\\5c/g, "\\");
    },

    /** Function: getNodeFromJid
     *  Get the node portion of a JID String.
     *
     *  Parameters:
     *    (String) jid - A JID.
     *
     *  Returns:
     *    A String containing the node.
     */
    getNodeFromJid: function (jid)
    {
        if (jid.indexOf("@") < 0) { return null; }
        return jid.split("@")[0];
    },

    /** Function: getDomainFromJid
     *  Get the domain portion of a JID String.
     *
     *  Parameters:
     *    (String) jid - A JID.
     *
     *  Returns:
     *    A String containing the domain.
     */
    getDomainFromJid: function (jid)
    {
        var bare = Strophe.getBareJidFromJid(jid);
        if (bare.indexOf("@") < 0) {
            return bare;
        } else {
            var parts = bare.split("@");
            parts.splice(0, 1);
            return parts.join('@');
        }
    },

    /** Function: getResourceFromJid
     *  Get the resource portion of a JID String.
     *
     *  Parameters:
     *    (String) jid - A JID.
     *
     *  Returns:
     *    A String containing the resource.
     */
    getResourceFromJid: function (jid)
    {
        var s = jid.split("/");
        if (s.length < 2) { return null; }
        s.splice(0, 1);
        return s.join('/');
    },

    /** Function: getBareJidFromJid
     *  Get the bare JID from a JID String.
     *
     *  Parameters:
     *    (String) jid - A JID.
     *
     *  Returns:
     *    A String containing the bare JID.
     */
    getBareJidFromJid: function (jid)
    {
        return jid ? jid.split("/")[0] : null;
    },

    /** Function: log
     *  User overrideable logging function.
     *
     *  This function is called whenever the Strophe library calls any
     *  of the logging functions.  The default implementation of this
     *  function does nothing.  If client code wishes to handle the logging
     *  messages, it should override this with
     *  > Strophe.log = function (level, msg) {
     *  >   (user code here)
     *  > };
     *
     *  Please note that data sent and received over the wire is logged
     *  via Strophe.Connection.rawInput() and Strophe.Connection.rawOutput().
     *
     *  The different levels and their meanings are
     *
     *    DEBUG - Messages useful for debugging purposes.
     *    INFO - Informational messages.  This is mostly information like
     *      'disconnect was called' or 'SASL auth succeeded'.
     *    WARN - Warnings about potential problems.  This is mostly used
     *      to report transient connection errors like request timeouts.
     *    ERROR - Some error occurred.
     *    FATAL - A non-recoverable fatal error occurred.
     *
     *  Parameters:
     *    (Integer) level - The log level of the log message.  This will
     *      be one of the values in Strophe.LogLevel.
     *    (String) msg - The log message.
     */
    /* jshint ignore:start */
    log: function (level, msg)
    {
        return;
    },
    /* jshint ignore:end */

    /** Function: debug
     *  Log a message at the Strophe.LogLevel.DEBUG level.
     *
     *  Parameters:
     *    (String) msg - The log message.
     */
    debug: function(msg)
    {
        this.log(this.LogLevel.DEBUG, msg);
    },

    /** Function: info
     *  Log a message at the Strophe.LogLevel.INFO level.
     *
     *  Parameters:
     *    (String) msg - The log message.
     */
    info: function (msg)
    {
        this.log(this.LogLevel.INFO, msg);
    },

    /** Function: warn
     *  Log a message at the Strophe.LogLevel.WARN level.
     *
     *  Parameters:
     *    (String) msg - The log message.
     */
    warn: function (msg)
    {
        this.log(this.LogLevel.WARN, msg);
    },

    /** Function: error
     *  Log a message at the Strophe.LogLevel.ERROR level.
     *
     *  Parameters:
     *    (String) msg - The log message.
     */
    error: function (msg)
    {
        this.log(this.LogLevel.ERROR, msg);
    },

    /** Function: fatal
     *  Log a message at the Strophe.LogLevel.FATAL level.
     *
     *  Parameters:
     *    (String) msg - The log message.
     */
    fatal: function (msg)
    {
        this.log(this.LogLevel.FATAL, msg);
    },

    /** Function: serialize
     *  Render a DOM element and all descendants to a String.
     *
     *  Parameters:
     *    (XMLElement) elem - A DOM element.
     *
     *  Returns:
     *    The serialized element tree as a String.
     */
    serialize: function (elem)
    {
        var result;

        if (!elem) { return null; }

        if (typeof(elem.tree) === "function") {
            elem = elem.tree();
        }

        var nodeName = elem.nodeName;
        var i, child;

        if (elem.getAttribute("_realname")) {
            nodeName = elem.getAttribute("_realname");
        }

        result = "<" + nodeName;
        for (i = 0; i < elem.attributes.length; i++) {
               if(elem.attributes[i].nodeName != "_realname") {
                 result += " " + elem.attributes[i].nodeName +
                "='" + elem.attributes[i].value
                    .replace(/&/g, "&amp;")
                       .replace(/\'/g, "&apos;")
                       .replace(/>/g, "&gt;")
                       .replace(/</g, "&lt;") + "'";
               }
        }

        if (elem.childNodes.length > 0) {
            result += ">";
            for (i = 0; i < elem.childNodes.length; i++) {
                child = elem.childNodes[i];
                switch( child.nodeType ){
                  case Strophe.ElementType.NORMAL:
                    // normal element, so recurse
                    result += Strophe.serialize(child);
                    break;
                  case Strophe.ElementType.TEXT:
                    // text element to escape values
                    result += Strophe.xmlescape(child.nodeValue);
                    break;
                  case Strophe.ElementType.CDATA:
                    // cdata section so don't escape values
                    result += "<![CDATA["+child.nodeValue+"]]>";
                }
            }
            result += "</" + nodeName + ">";
        } else {
            result += "/>";
        }

        return result;
    },

    /** PrivateVariable: _requestId
     *  _Private_ variable that keeps track of the request ids for
     *  connections.
     */
    _requestId: 0,

    /** PrivateVariable: Strophe.connectionPlugins
     *  _Private_ variable Used to store plugin names that need
     *  initialization on Strophe.Connection construction.
     */
    _connectionPlugins: {},

    /** Function: addConnectionPlugin
     *  Extends the Strophe.Connection object with the given plugin.
     *
     *  Parameters:
     *    (String) name - The name of the extension.
     *    (Object) ptype - The plugin's prototype.
     */
    addConnectionPlugin: function (name, ptype)
    {
        Strophe._connectionPlugins[name] = ptype;
    }
};

/** Class: Strophe.Builder
 *  XML DOM builder.
 *
 *  This object provides an interface similar to JQuery but for building
 *  DOM elements easily and rapidly.  All the functions except for toString()
 *  and tree() return the object, so calls can be chained.  Here's an
 *  example using the $iq() builder helper.
 *  > $iq({to: 'you', from: 'me', type: 'get', id: '1'})
 *  >     .c('query', {xmlns: 'strophe:example'})
 *  >     .c('example')
 *  >     .toString()
 *  The above generates this XML fragment
 *  > <iq to='you' from='me' type='get' id='1'>
 *  >   <query xmlns='strophe:example'>
 *  >     <example/>
 *  >   </query>
 *  > </iq>
 *  The corresponding DOM manipulations to get a similar fragment would be
 *  a lot more tedious and probably involve several helper variables.
 *
 *  Since adding children makes new operations operate on the child, up()
 *  is provided to traverse up the tree.  To add two children, do
 *  > builder.c('child1', ...).up().c('child2', ...)
 *  The next operation on the Builder will be relative to the second child.
 */

/** Constructor: Strophe.Builder
 *  Create a Strophe.Builder object.
 *
 *  The attributes should be passed in object notation.  For example
 *  > var b = new Builder('message', {to: 'you', from: 'me'});
 *  or
 *  > var b = new Builder('messsage', {'xml:lang': 'en'});
 *
 *  Parameters:
 *    (String) name - The name of the root element.
 *    (Object) attrs - The attributes for the root element in object notation.
 *
 *  Returns:
 *    A new Strophe.Builder.
 */
Strophe.Builder = function (name, attrs)
{
    // Set correct namespace for jabber:client elements
    if (name == "presence" || name == "message" || name == "iq") {
        if (attrs && !attrs.xmlns) {
            attrs.xmlns = Strophe.NS.CLIENT;
        } else if (!attrs) {
            attrs = {xmlns: Strophe.NS.CLIENT};
        }
    }

    // Holds the tree being built.
    this.nodeTree = Strophe.xmlElement(name, attrs);

    // Points to the current operation node.
    this.node = this.nodeTree;
};

Strophe.Builder.prototype = {
    /** Function: tree
     *  Return the DOM tree.
     *
     *  This function returns the current DOM tree as an element object.  This
     *  is suitable for passing to functions like Strophe.Connection.send().
     *
     *  Returns:
     *    The DOM tree as a element object.
     */
    tree: function ()
    {
        return this.nodeTree;
    },

    /** Function: toString
     *  Serialize the DOM tree to a String.
     *
     *  This function returns a string serialization of the current DOM
     *  tree.  It is often used internally to pass data to a
     *  Strophe.Request object.
     *
     *  Returns:
     *    The serialized DOM tree in a String.
     */
    toString: function ()
    {
        return Strophe.serialize(this.nodeTree);
    },

    /** Function: up
     *  Make the current parent element the new current element.
     *
     *  This function is often used after c() to traverse back up the tree.
     *  For example, to add two children to the same element
     *  > builder.c('child1', {}).up().c('child2', {});
     *
     *  Returns:
     *    The Stophe.Builder object.
     */
    up: function ()
    {
        this.node = this.node.parentNode;
        return this;
    },

    /** Function: attrs
     *  Add or modify attributes of the current element.
     *
     *  The attributes should be passed in object notation.  This function
     *  does not move the current element pointer.
     *
     *  Parameters:
     *    (Object) moreattrs - The attributes to add/modify in object notation.
     *
     *  Returns:
     *    The Strophe.Builder object.
     */
    attrs: function (moreattrs)
    {
        for (var k in moreattrs) {
            if (moreattrs.hasOwnProperty(k)) {
                if (moreattrs[k] === undefined) {
                    this.node.removeAttribute(k);
                } else {
                    this.node.setAttribute(k, moreattrs[k]);
                }
            }
        }
        return this;
    },

    /** Function: c
     *  Add a child to the current element and make it the new current
     *  element.
     *
     *  This function moves the current element pointer to the child,
     *  unless text is provided.  If you need to add another child, it
     *  is necessary to use up() to go back to the parent in the tree.
     *
     *  Parameters:
     *    (String) name - The name of the child.
     *    (Object) attrs - The attributes of the child in object notation.
     *    (String) text - The text to add to the child.
     *
     *  Returns:
     *    The Strophe.Builder object.
     */
    c: function (name, attrs, text)
    {
        var child = Strophe.xmlElement(name, attrs, text);
        this.node.appendChild(child);
        if (typeof text !== "string") {
            this.node = child;
        }
        return this;
    },

    /** Function: cnode
     *  Add a child to the current element and make it the new current
     *  element.
     *
     *  This function is the same as c() except that instead of using a
     *  name and an attributes object to create the child it uses an
     *  existing DOM element object.
     *
     *  Parameters:
     *    (XMLElement) elem - A DOM element.
     *
     *  Returns:
     *    The Strophe.Builder object.
     */
    cnode: function (elem)
    {
        var impNode;
        var xmlGen = Strophe.xmlGenerator();
        try {
            impNode = (xmlGen.importNode !== undefined);
        }
        catch (e) {
            impNode = false;
        }
        var newElem = impNode ?
                      xmlGen.importNode(elem, true) :
                      Strophe.copyElement(elem);
        this.node.appendChild(newElem);
        this.node = newElem;
        return this;
    },

    /** Function: t
     *  Add a child text element.
     *
     *  This *does not* make the child the new current element since there
     *  are no children of text elements.
     *
     *  Parameters:
     *    (String) text - The text data to append to the current element.
     *
     *  Returns:
     *    The Strophe.Builder object.
     */
    t: function (text)
    {
        var child = Strophe.xmlTextNode(text);
        this.node.appendChild(child);
        return this;
    },

    /** Function: h
     *  Replace current element contents with the HTML passed in.
     *
     *  This *does not* make the child the new current element
     *
     *  Parameters:
     *    (String) html - The html to insert as contents of current element.
     *
     *  Returns:
     *    The Strophe.Builder object.
     */
    h: function (html)
    {
        var fragment = document.createElement('body');

        // force the browser to try and fix any invalid HTML tags
        fragment.innerHTML = html;

        // copy cleaned html into an xml dom
        var xhtml = Strophe.createHtml(fragment);

        while(xhtml.childNodes.length > 0) {
            this.node.appendChild(xhtml.childNodes[0]);
        }
        return this;
    }
};

/** PrivateClass: Strophe.Handler
 *  _Private_ helper class for managing stanza handlers.
 *
 *  A Strophe.Handler encapsulates a user provided callback function to be
 *  executed when matching stanzas are received by the connection.
 *  Handlers can be either one-off or persistant depending on their
 *  return value. Returning true will cause a Handler to remain active, and
 *  returning false will remove the Handler.
 *
 *  Users will not use Strophe.Handler objects directly, but instead they
 *  will use Strophe.Connection.addHandler() and
 *  Strophe.Connection.deleteHandler().
 */

/** PrivateConstructor: Strophe.Handler
 *  Create and initialize a new Strophe.Handler.
 *
 *  Parameters:
 *    (Function) handler - A function to be executed when the handler is run.
 *    (String) ns - The namespace to match.
 *    (String) name - The element name to match.
 *    (String) type - The element type to match.
 *    (String) id - The element id attribute to match.
 *    (String) from - The element from attribute to match.
 *    (Object) options - Handler options
 *
 *  Returns:
 *    A new Strophe.Handler object.
 */
Strophe.Handler = function (handler, ns, name, type, id, from, options)
{
    this.handler = handler;
    this.ns = ns;
    this.name = name;
    this.type = type;
    this.id = id;
    this.options = options || {matchBare: false};

    // default matchBare to false if undefined
    if (!this.options.matchBare) {
        this.options.matchBare = false;
    }

    if (this.options.matchBare) {
        this.from = from ? Strophe.getBareJidFromJid(from) : null;
    } else {
        this.from = from;
    }

    // whether the handler is a user handler or a system handler
    this.user = true;
};

Strophe.Handler.prototype = {
    /** PrivateFunction: isMatch
     *  Tests if a stanza matches the Strophe.Handler.
     *
     *  Parameters:
     *    (XMLElement) elem - The XML element to test.
     *
     *  Returns:
     *    true if the stanza matches and false otherwise.
     */
    isMatch: function (elem)
    {
        var nsMatch;
        var from = null;

        if (this.options.matchBare) {
            from = Strophe.getBareJidFromJid(elem.getAttribute('from'));
        } else {
            from = elem.getAttribute('from');
        }

        nsMatch = false;
        if (!this.ns) {
            nsMatch = true;
        } else {
            var that = this;
            Strophe.forEachChild(elem, null, function (elem) {
                if (elem.getAttribute("xmlns") == that.ns) {
                    nsMatch = true;
                }
            });

            nsMatch = nsMatch || elem.getAttribute("xmlns") == this.ns;
        }

        var elem_type = elem.getAttribute("type");
        if (nsMatch &&
            (!this.name || Strophe.isTagEqual(elem, this.name)) &&
            (!this.type || (Array.isArray(this.type) ? this.type.indexOf(elem_type) != -1 : elem_type == this.type)) &&
            (!this.id || elem.getAttribute("id") == this.id) &&
            (!this.from || from == this.from)) {
                return true;
        }

        return false;
    },

    /** PrivateFunction: run
     *  Run the callback on a matching stanza.
     *
     *  Parameters:
     *    (XMLElement) elem - The DOM element that triggered the
     *      Strophe.Handler.
     *
     *  Returns:
     *    A boolean indicating if the handler should remain active.
     */
    run: function (elem)
    {
        var result = null;
        try {
            result = this.handler(elem);
        } catch (e) {
            if (e.sourceURL) {
                Strophe.fatal("error: " + this.handler +
                              " " + e.sourceURL + ":" +
                              e.line + " - " + e.name + ": " + e.message);
            } else if (e.fileName) {
                if (typeof(console) != "undefined") {
                    console.trace();
                    console.error(this.handler, " - error - ", e, e.message);
                }
                Strophe.fatal("error: " + this.handler + " " +
                              e.fileName + ":" + e.lineNumber + " - " +
                              e.name + ": " + e.message);
            } else {
                Strophe.fatal("error: " + e.message + "\n" + e.stack);
            }

            throw e;
        }

        return result;
    },

    /** PrivateFunction: toString
     *  Get a String representation of the Strophe.Handler object.
     *
     *  Returns:
     *    A String.
     */
    toString: function ()
    {
        return "{Handler: " + this.handler + "(" + this.name + "," +
            this.id + "," + this.ns + ")}";
    }
};

/** PrivateClass: Strophe.TimedHandler
 *  _Private_ helper class for managing timed handlers.
 *
 *  A Strophe.TimedHandler encapsulates a user provided callback that
 *  should be called after a certain period of time or at regular
 *  intervals.  The return value of the callback determines whether the
 *  Strophe.TimedHandler will continue to fire.
 *
 *  Users will not use Strophe.TimedHandler objects directly, but instead
 *  they will use Strophe.Connection.addTimedHandler() and
 *  Strophe.Connection.deleteTimedHandler().
 */

/** PrivateConstructor: Strophe.TimedHandler
 *  Create and initialize a new Strophe.TimedHandler object.
 *
 *  Parameters:
 *    (Integer) period - The number of milliseconds to wait before the
 *      handler is called.
 *    (Function) handler - The callback to run when the handler fires.  This
 *      function should take no arguments.
 *
 *  Returns:
 *    A new Strophe.TimedHandler object.
 */
Strophe.TimedHandler = function (period, handler)
{
    this.period = period;
    this.handler = handler;

    this.lastCalled = new Date().getTime();
    this.user = true;
};

Strophe.TimedHandler.prototype = {
    /** PrivateFunction: run
     *  Run the callback for the Strophe.TimedHandler.
     *
     *  Returns:
     *    true if the Strophe.TimedHandler should be called again, and false
     *      otherwise.
     */
    run: function ()
    {
        this.lastCalled = new Date().getTime();
        return this.handler();
    },

    /** PrivateFunction: reset
     *  Reset the last called time for the Strophe.TimedHandler.
     */
    reset: function ()
    {
        this.lastCalled = new Date().getTime();
    },

    /** PrivateFunction: toString
     *  Get a string representation of the Strophe.TimedHandler object.
     *
     *  Returns:
     *    The string representation.
     */
    toString: function ()
    {
        return "{TimedHandler: " + this.handler + "(" + this.period +")}";
    }
};

/** Class: Strophe.Connection
 *  XMPP Connection manager.
 *
 *  This class is the main part of Strophe.  It manages a BOSH or websocket
 *  connection to an XMPP server and dispatches events to the user callbacks
 *  as data arrives. It supports SASL PLAIN, SASL DIGEST-MD5, SASL SCRAM-SHA1
 *  and legacy authentication.
 *
 *  After creating a Strophe.Connection object, the user will typically
 *  call connect() with a user supplied callback to handle connection level
 *  events like authentication failure, disconnection, or connection
 *  complete.
 *
 *  The user will also have several event handlers defined by using
 *  addHandler() and addTimedHandler().  These will allow the user code to
 *  respond to interesting stanzas or do something periodically with the
 *  connection. These handlers will be active once authentication is
 *  finished.
 *
 *  To send data to the connection, use send().
 */

/** Constructor: Strophe.Connection
 *  Create and initialize a Strophe.Connection object.
 *
 *  The transport-protocol for this connection will be chosen automatically
 *  based on the given service parameter. URLs starting with "ws://" or
 *  "wss://" will use WebSockets, URLs starting with "http://", "https://"
 *  or without a protocol will use BOSH.
 *
 *  To make Strophe connect to the current host you can leave out the protocol
 *  and host part and just pass the path, e.g.
 *
 *  > var conn = new Strophe.Connection("/http-bind/");
 *
 *  Options common to both Websocket and BOSH:
 *  ------------------------------------------
 *
 *  The "cookies" option allows you to pass in cookies to be added to the
 *  document. These cookies will then be included in the BOSH XMLHttpRequest
 *  or in the websocket connection.
 *
 *  The passed in value must be a map of cookie names and string values or
 *  cookie attributes.
 *
 * For example:
 * { "myCookie": "1234" }
 *
 * or:
 * { "myCookie": {
 *      "value": "1234",
 *      "domain": ".example.org",
 *      "path": "/",
 *      "expires": expirationDate
 *      }
 *  }
 *
 *  Note that cookies can't be set in this way for other domains (i.e. cross-domain).
 *  Those cookies need to be set under those domains, for example they can be
 *  set server-side by making a XHR call to that domain to ask it to set any
 *  necessary cookies.
 *
 *  WebSocket options:
 *  ------------------
 *
 *  If you want to connect to the current host with a WebSocket connection you
 *  can tell Strophe to use WebSockets through a "protocol" attribute in the
 *  optional options parameter. Valid values are "ws" for WebSocket and "wss"
 *  for Secure WebSocket.
 *  So to connect to "wss://CURRENT_HOSTNAME/xmpp-websocket" you would call
 *
 *  > var conn = new Strophe.Connection("/xmpp-websocket/", {protocol: "wss"});
 *
 *  Note that relative URLs _NOT_ starting with a "/" will also include the path
 *  of the current site.
 *
 *  Also because downgrading security is not permitted by browsers, when using
 *  relative URLs both BOSH and WebSocket connections will use their secure
 *  variants if the current connection to the site is also secure (https).
 *
 *  BOSH options:
 *  -------------
 *
 *  By adding "sync" to the options, you can control if requests will
 *  be made synchronously or not. The default behaviour is asynchronous.
 *  If you want to make requests synchronous, make "sync" evaluate to true:
 *  > var conn = new Strophe.Connection("/http-bind/", {sync: true});
 *
 *  You can also toggle this on an already established connection:
 *  > conn.options.sync = true;
 *
 *  The "customHeaders" option can be used to provide custom HTTP headers to be
 *  included in the XMLHttpRequests made.
 *
 *  The "keepalive" option can be used to instruct Strophe to maintain the
 *  current BOSH session across interruptions such as webpage reloads.
 *
 *  It will do this by caching the sessions tokens in sessionStorage, and when
 *  "restore" is called it will check whether there are cached tokens with
 *  which it can resume an existing session.
 *
 *  The "withCredentials" option should receive a Boolean value and is used to
 *  indicate wether cookies should be included in ajax requests (by default
 *  they're not).
 *  Set this value to true if you are connecting to a BOSH service
 *  and for some reason need to send cookies to it.
 *  In order for this to work cross-domain, the server must also enable
 *  credentials by setting the Access-Control-Allow-Credentials response header
 *  to “true”. For most usecases however this setting should be false (which
 *  is the default).
 *  Additionally, when using Access-Control-Allow-Credentials, the
 *  Access-Control-Allow-Origin header can't be set to the wildcard "*", but
 *  instead must be restricted to actual domains.
 *
 *  Parameters:
 *    (String) service - The BOSH or WebSocket service URL.
 *    (Object) options - A hash of configuration options
 *
 *  Returns:
 *    A new Strophe.Connection object.
 */
Strophe.Connection = function (service, options)
{
    // The service URL
    this.service = service;
    // Configuration options
    this.options = options || {};
    var proto = this.options.protocol || "";

    // Select protocal based on service or options
    if (service.indexOf("ws:") === 0 || service.indexOf("wss:") === 0 ||
            proto.indexOf("ws") === 0) {
        this._proto = new Strophe.Websocket(this);
    } else {
        this._proto = new Strophe.Bosh(this);
    }

    /* The connected JID. */
    this.jid = "";
    /* the JIDs domain */
    this.domain = null;
    /* stream:features */
    this.features = null;

    // SASL
    this._sasl_data = {};
    this.do_session = false;
    this.do_bind = false;

    // handler lists
    this.timedHandlers = [];
    this.handlers = [];
    this.removeTimeds = [];
    this.removeHandlers = [];
    this.addTimeds = [];
    this.addHandlers = [];

    this._authentication = {};
    this._idleTimeout = null;
    this._disconnectTimeout = null;

    this.authenticated = false;
    this.connected = false;
    this.disconnecting = false;
    this.do_authentication = true;
    this.paused = false;
    this.restored = false;

    this._data = [];
    this._uniqueId = 0;

    this._sasl_success_handler = null;
    this._sasl_failure_handler = null;
    this._sasl_challenge_handler = null;

    // Max retries before disconnecting
    this.maxRetries = 5;

<<<<<<< HEAD
    // setup onIdle callback every 1/10th of a second
    this._idleTimeout = setTimeout(function() {
        this._onIdle();
    }.bind(this), 100);
=======
    // Call onIdle callback every 1/10th of a second
    this._idleTimeout = setTimeout(this._onIdle.bind(this), 100);
>>>>>>> 1910a82b

    utils.addCookies(this.options.cookies);

    // initialize plugins
    for (var k in Strophe._connectionPlugins) {
        if (Strophe._connectionPlugins.hasOwnProperty(k)) {
            var ptype = Strophe._connectionPlugins[k];
            // jslint complaints about the below line, but this is fine
            var F = function () {}; // jshint ignore:line
            F.prototype = ptype;
            this[k] = new F();
            this[k].init(this);
        }
    }
};

Strophe.Connection.prototype = {
    /** Function: reset
     *  Reset the connection.
     *
     *  This function should be called after a connection is disconnected
     *  before that connection is reused.
     */
    reset: function ()
    {
        this._proto._reset();

        // SASL
        this.do_session = false;
        this.do_bind = false;

        // handler lists
        this.timedHandlers = [];
        this.handlers = [];
        this.removeTimeds = [];
        this.removeHandlers = [];
        this.addTimeds = [];
        this.addHandlers = [];
        this._authentication = {};

        this.authenticated = false;
        this.connected = false;
        this.disconnecting = false;
        this.restored = false;

        this._data = [];
        this._requests = [];
        this._uniqueId = 0;
    },

    /** Function: pause
     *  Pause the request manager.
     *
     *  This will prevent Strophe from sending any more requests to the
     *  server.  This is very useful for temporarily pausing
     *  BOSH-Connections while a lot of send() calls are happening quickly.
     *  This causes Strophe to send the data in a single request, saving
     *  many request trips.
     */
    pause: function ()
    {
        this.paused = true;
    },

    /** Function: resume
     *  Resume the request manager.
     *
     *  This resumes after pause() has been called.
     */
    resume: function ()
    {
        this.paused = false;
    },

    /** Function: getUniqueId
     *  Generate a unique ID for use in <iq/> elements.
     *
     *  All <iq/> stanzas are required to have unique id attributes.  This
     *  function makes creating these easy.  Each connection instance has
     *  a counter which starts from zero, and the value of this counter
     *  plus a colon followed by the suffix becomes the unique id. If no
     *  suffix is supplied, the counter is used as the unique id.
     *
     *  Suffixes are used to make debugging easier when reading the stream
     *  data, and their use is recommended.  The counter resets to 0 for
     *  every new connection for the same reason.  For connections to the
     *  same server that authenticate the same way, all the ids should be
     *  the same, which makes it easy to see changes.  This is useful for
     *  automated testing as well.
     *
     *  Parameters:
     *    (String) suffix - A optional suffix to append to the id.
     *
     *  Returns:
     *    A unique string to be used for the id attribute.
     */
    getUniqueId: function(suffix) {
        var uuid = 'xxxxxxxx-xxxx-4xxx-yxxx-xxxxxxxxxxxx'.replace(/[xy]/g, function(c) {
            var r = Math.random() * 16 | 0,
                v = c == 'x' ? r : r & 0x3 | 0x8;
            return v.toString(16);
        });
        if (typeof(suffix) == "string" || typeof(suffix) == "number") {
            return uuid + ":" + suffix;
        } else {
            return uuid + "";
        }
    },

    /** Function: connect
     *  Starts the connection process.
     *
     *  As the connection process proceeds, the user supplied callback will
     *  be triggered multiple times with status updates.  The callback
     *  should take two arguments - the status code and the error condition.
     *
     *  The status code will be one of the values in the Strophe.Status
     *  constants.  The error condition will be one of the conditions
     *  defined in RFC 3920 or the condition 'strophe-parsererror'.
     *
     *  The Parameters _wait_, _hold_ and _route_ are optional and only relevant
     *  for BOSH connections. Please see XEP 124 for a more detailed explanation
     *  of the optional parameters.
     *
     *  Parameters:
     *    (String) jid - The user's JID.  This may be a bare JID,
     *      or a full JID.  If a node is not supplied, SASL ANONYMOUS
     *      authentication will be attempted.
     *    (String) pass - The user's password.
     *    (Function) callback - The connect callback function.
     *    (Integer) wait - The optional HTTPBIND wait value.  This is the
     *      time the server will wait before returning an empty result for
     *      a request.  The default setting of 60 seconds is recommended.
     *    (Integer) hold - The optional HTTPBIND hold value.  This is the
     *      number of connections the server will hold at one time.  This
     *      should almost always be set to 1 (the default).
     *    (String) route - The optional route value.
     *    (String) authcid - The optional alternative authentication identity
     *      (username) if intending to impersonate another user.
     */
    connect: function (jid, pass, callback, wait, hold, route, authcid)
    {
        this.jid = jid;
        /** Variable: authzid
         *  Authorization identity.
         */
        this.authzid = Strophe.getBareJidFromJid(this.jid);
        /** Variable: authcid
         *  Authentication identity (User name).
         */
        this.authcid = authcid || Strophe.getNodeFromJid(this.jid);
        /** Variable: pass
         *  Authentication identity (User password).
         */
        this.pass = pass;
        /** Variable: servtype
         *  Digest MD5 compatibility.
         */
        this.servtype = "xmpp";
        this.connect_callback = callback;
        this.disconnecting = false;
        this.connected = false;
        this.authenticated = false;
        this.restored = false;

        // parse jid for domain
        this.domain = Strophe.getDomainFromJid(this.jid);

        this._changeConnectStatus(Strophe.Status.CONNECTING, null);

        this._proto._connect(wait, hold, route);
    },

    /** Function: attach
     *  Attach to an already created and authenticated BOSH session.
     *
     *  This function is provided to allow Strophe to attach to BOSH
     *  sessions which have been created externally, perhaps by a Web
     *  application.  This is often used to support auto-login type features
     *  without putting user credentials into the page.
     *
     *  Parameters:
     *    (String) jid - The full JID that is bound by the session.
     *    (String) sid - The SID of the BOSH session.
     *    (String) rid - The current RID of the BOSH session.  This RID
     *      will be used by the next request.
     *    (Function) callback The connect callback function.
     *    (Integer) wait - The optional HTTPBIND wait value.  This is the
     *      time the server will wait before returning an empty result for
     *      a request.  The default setting of 60 seconds is recommended.
     *      Other settings will require tweaks to the Strophe.TIMEOUT value.
     *    (Integer) hold - The optional HTTPBIND hold value.  This is the
     *      number of connections the server will hold at one time.  This
     *      should almost always be set to 1 (the default).
     *    (Integer) wind - The optional HTTBIND window value.  This is the
     *      allowed range of request ids that are valid.  The default is 5.
     */
    attach: function (jid, sid, rid, callback, wait, hold, wind)
    {
        if (this._proto instanceof Strophe.Bosh) {
            this._proto._attach(jid, sid, rid, callback, wait, hold, wind);
        } else {
            throw {
                name: 'StropheSessionError',
                message: 'The "attach" method can only be used with a BOSH connection.'
            };
        }
    },

    /** Function: restore
     *  Attempt to restore a cached BOSH session.
     *
     *  This function is only useful in conjunction with providing the
     *  "keepalive":true option when instantiating a new Strophe.Connection.
     *
     *  When "keepalive" is set to true, Strophe will cache the BOSH tokens
     *  RID (Request ID) and SID (Session ID) and then when this function is
     *  called, it will attempt to restore the session from those cached
     *  tokens.
     *
     *  This function must therefore be called instead of connect or attach.
     *
     *  For an example on how to use it, please see examples/restore.js
     *
     *  Parameters:
     *    (String) jid - The user's JID.  This may be a bare JID or a full JID.
     *    (Function) callback - The connect callback function.
     *    (Integer) wait - The optional HTTPBIND wait value.  This is the
     *      time the server will wait before returning an empty result for
     *      a request.  The default setting of 60 seconds is recommended.
     *    (Integer) hold - The optional HTTPBIND hold value.  This is the
     *      number of connections the server will hold at one time.  This
     *      should almost always be set to 1 (the default).
     *    (Integer) wind - The optional HTTBIND window value.  This is the
     *      allowed range of request ids that are valid.  The default is 5.
     */
    restore: function (jid, callback, wait, hold, wind)
    {
        if (this._sessionCachingSupported()) {
            this._proto._restore(jid, callback, wait, hold, wind);
        } else {
            throw {
                name: 'StropheSessionError',
                message: 'The "restore" method can only be used with a BOSH connection.'
            };
        }
    },

    /** PrivateFunction: _sessionCachingSupported
     * Checks whether sessionStorage and JSON are supported and whether we're
     * using BOSH.
     */
    _sessionCachingSupported: function ()
    {
        if (this._proto instanceof Strophe.Bosh) {
            if (!JSON) { return false; }
            try {
                window.sessionStorage.setItem('_strophe_', '_strophe_');
                window.sessionStorage.removeItem('_strophe_');
            } catch (e) {
                return false;
            }
            return true;
        }
        return false;
    },

    /** Function: xmlInput
     *  User overrideable function that receives XML data coming into the
     *  connection.
     *
     *  The default function does nothing.  User code can override this with
     *  > Strophe.Connection.xmlInput = function (elem) {
     *  >   (user code)
     *  > };
     *
     *  Due to limitations of current Browsers' XML-Parsers the opening and closing
     *  <stream> tag for WebSocket-Connoctions will be passed as selfclosing here.
     *
     *  BOSH-Connections will have all stanzas wrapped in a <body> tag. See
     *  <Strophe.Bosh.strip> if you want to strip this tag.
     *
     *  Parameters:
     *    (XMLElement) elem - The XML data received by the connection.
     */
    /* jshint unused:false */
    xmlInput: function (elem)
    {
        return;
    },
    /* jshint unused:true */

    /** Function: xmlOutput
     *  User overrideable function that receives XML data sent to the
     *  connection.
     *
     *  The default function does nothing.  User code can override this with
     *  > Strophe.Connection.xmlOutput = function (elem) {
     *  >   (user code)
     *  > };
     *
     *  Due to limitations of current Browsers' XML-Parsers the opening and closing
     *  <stream> tag for WebSocket-Connoctions will be passed as selfclosing here.
     *
     *  BOSH-Connections will have all stanzas wrapped in a <body> tag. See
     *  <Strophe.Bosh.strip> if you want to strip this tag.
     *
     *  Parameters:
     *    (XMLElement) elem - The XMLdata sent by the connection.
     */
    /* jshint unused:false */
    xmlOutput: function (elem)
    {
        return;
    },
    /* jshint unused:true */

    /** Function: rawInput
     *  User overrideable function that receives raw data coming into the
     *  connection.
     *
     *  The default function does nothing.  User code can override this with
     *  > Strophe.Connection.rawInput = function (data) {
     *  >   (user code)
     *  > };
     *
     *  Parameters:
     *    (String) data - The data received by the connection.
     */
    /* jshint unused:false */
    rawInput: function (data)
    {
        return;
    },
    /* jshint unused:true */

    /** Function: rawOutput
     *  User overrideable function that receives raw data sent to the
     *  connection.
     *
     *  The default function does nothing.  User code can override this with
     *  > Strophe.Connection.rawOutput = function (data) {
     *  >   (user code)
     *  > };
     *
     *  Parameters:
     *    (String) data - The data sent by the connection.
     */
    /* jshint unused:false */
    rawOutput: function (data)
    {
        return;
    },
    /* jshint unused:true */

    /** Function: nextValidRid
     *  User overrideable function that receives the new valid rid.
     *
     *  The default function does nothing. User code can override this with
     *  > Strophe.Connection.nextValidRid = function (rid) {
     *  >    (user code)
     *  > };
     *
     *  Parameters:
     *    (Number) rid - The next valid rid
     */
    /* jshint unused:false */
    nextValidRid: function (rid)
    {
        return;
    },
    /* jshint unused:true */

    /** Function: send
     *  Send a stanza.
     *
     *  This function is called to push data onto the send queue to
     *  go out over the wire.  Whenever a request is sent to the BOSH
     *  server, all pending data is sent and the queue is flushed.
     *
     *  Parameters:
     *    (XMLElement |
     *     [XMLElement] |
     *     Strophe.Builder) elem - The stanza to send.
     */
    send: function (elem)
    {
        if (elem === null) { return ; }
        if (typeof(elem.sort) === "function") {
            for (var i = 0; i < elem.length; i++) {
                this._queueData(elem[i]);
            }
        } else if (typeof(elem.tree) === "function") {
            this._queueData(elem.tree());
        } else {
            this._queueData(elem);
        }

        this._proto._send();
    },

    /** Function: flush
     *  Immediately send any pending outgoing data.
     *
     *  Normally send() queues outgoing data until the next idle period
     *  (100ms), which optimizes network use in the common cases when
     *  several send()s are called in succession. flush() can be used to
     *  immediately send all pending data.
     */
    flush: function ()
    {
        // cancel the pending idle period and run the idle function
        // immediately
        clearTimeout(this._idleTimeout);
        this._onIdle();
    },

    /** Function: sendIQ
     *  Helper function to send IQ stanzas.
     *
     *  Parameters:
     *    (XMLElement) elem - The stanza to send.
     *    (Function) callback - The callback function for a successful request.
     *    (Function) errback - The callback function for a failed or timed
     *      out request.  On timeout, the stanza will be null.
     *    (Integer) timeout - The time specified in milliseconds for a
     *      timeout to occur.
     *
     *  Returns:
     *    The id used to send the IQ.
    */
    sendIQ: function(elem, callback, errback, timeout) {
        var timeoutHandler = null;
        var that = this;

        if (typeof(elem.tree) === "function") {
            elem = elem.tree();
        }
        var id = elem.getAttribute('id');

        // inject id if not found
        if (!id) {
            id = this.getUniqueId("sendIQ");
            elem.setAttribute("id", id);
        }

        var expectedFrom = elem.getAttribute("to");
        var fulljid = this.jid;

        var handler = this.addHandler(function (stanza) {
            // remove timeout handler if there is one
            if (timeoutHandler) {
                that.deleteTimedHandler(timeoutHandler);
            }

            var acceptable = false;
            var from = stanza.getAttribute("from");
            if (from === expectedFrom ||
               (!expectedFrom &&
                   (from === Strophe.getBareJidFromJid(fulljid) ||
                    from === Strophe.getDomainFromJid(fulljid) ||
                    from === fulljid))) {
                acceptable = true;
            }

            if (!acceptable) {
                throw {
                    name: "StropheError",
                    message: "Got answer to IQ from wrong jid:" + from +
                             "\nExpected jid: " + expectedFrom
                };
            }

            var iqtype = stanza.getAttribute('type');
            if (iqtype == 'result') {
                if (callback) {
                    callback(stanza);
                }
            } else if (iqtype == 'error') {
                if (errback) {
                    errback(stanza);
                }
            } else {
                throw {
                    name: "StropheError",
                    message: "Got bad IQ type of " + iqtype
                };
            }
        }, null, 'iq', ['error', 'result'], id);

        // if timeout specified, setup timeout handler.
        if (timeout) {
            timeoutHandler = this.addTimedHandler(timeout, function () {
                // get rid of normal handler
                that.deleteHandler(handler);
                // call errback on timeout with null stanza
                if (errback) {
                    errback(null);
                }
                return false;
            });
        }
        this.send(elem);
        return id;
    },

    /** PrivateFunction: _queueData
     *  Queue outgoing data for later sending.  Also ensures that the data
     *  is a DOMElement.
     */
    _queueData: function (element) {
        if (element === null ||
            !element.tagName ||
            !element.childNodes) {
            throw {
                name: "StropheError",
                message: "Cannot queue non-DOMElement."
            };
        }

        this._data.push(element);
    },

    /** PrivateFunction: _sendRestart
     *  Send an xmpp:restart stanza.
     */
    _sendRestart: function ()
    {
        this._data.push("restart");

        this._proto._sendRestart();

        this._idleTimeout = setTimeout(function() {
            this._onIdle();
        }.bind(this), 100);
    },

    /** Function: addTimedHandler
     *  Add a timed handler to the connection.
     *
     *  This function adds a timed handler.  The provided handler will
     *  be called every period milliseconds until it returns false,
     *  the connection is terminated, or the handler is removed.  Handlers
     *  that wish to continue being invoked should return true.
     *
     *  Because of method binding it is necessary to save the result of
     *  this function if you wish to remove a handler with
     *  deleteTimedHandler().
     *
     *  Note that user handlers are not active until authentication is
     *  successful.
     *
     *  Parameters:
     *    (Integer) period - The period of the handler.
     *    (Function) handler - The callback function.
     *
     *  Returns:
     *    A reference to the handler that can be used to remove it.
     */
    addTimedHandler: function (period, handler)
    {
        var thand = new Strophe.TimedHandler(period, handler);
        this.addTimeds.push(thand);
        return thand;
    },

    /** Function: deleteTimedHandler
     *  Delete a timed handler for a connection.
     *
     *  This function removes a timed handler from the connection.  The
     *  handRef parameter is *not* the function passed to addTimedHandler(),
     *  but is the reference returned from addTimedHandler().
     *
     *  Parameters:
     *    (Strophe.TimedHandler) handRef - The handler reference.
     */
    deleteTimedHandler: function (handRef)
    {
        // this must be done in the Idle loop so that we don't change
        // the handlers during iteration
        this.removeTimeds.push(handRef);
    },

    /** Function: addHandler
     *  Add a stanza handler for the connection.
     *
     *  This function adds a stanza handler to the connection.  The
     *  handler callback will be called for any stanza that matches
     *  the parameters.  Note that if multiple parameters are supplied,
     *  they must all match for the handler to be invoked.
     *
     *  The handler will receive the stanza that triggered it as its argument.
     *  *The handler should return true if it is to be invoked again;
     *  returning false will remove the handler after it returns.*
     *
     *  As a convenience, the ns parameters applies to the top level element
     *  and also any of its immediate children.  This is primarily to make
     *  matching /iq/query elements easy.
     *
     *  The options argument contains handler matching flags that affect how
     *  matches are determined. Currently the only flag is matchBare (a
     *  boolean). When matchBare is true, the from parameter and the from
     *  attribute on the stanza will be matched as bare JIDs instead of
     *  full JIDs. To use this, pass {matchBare: true} as the value of
     *  options. The default value for matchBare is false.
     *
     *  The return value should be saved if you wish to remove the handler
     *  with deleteHandler().
     *
     *  Parameters:
     *    (Function) handler - The user callback.
     *    (String) ns - The namespace to match.
     *    (String) name - The stanza name to match.
     *    (String) type - The stanza type attribute to match.
     *    (String) id - The stanza id attribute to match.
     *    (String) from - The stanza from attribute to match.
     *    (String) options - The handler options
     *
     *  Returns:
     *    A reference to the handler that can be used to remove it.
     */
    addHandler: function (handler, ns, name, type, id, from, options)
    {
        var hand = new Strophe.Handler(handler, ns, name, type, id, from, options);
        this.addHandlers.push(hand);
        return hand;
    },

    /** Function: deleteHandler
     *  Delete a stanza handler for a connection.
     *
     *  This function removes a stanza handler from the connection.  The
     *  handRef parameter is *not* the function passed to addHandler(),
     *  but is the reference returned from addHandler().
     *
     *  Parameters:
     *    (Strophe.Handler) handRef - The handler reference.
     */
    deleteHandler: function (handRef)
    {
        // this must be done in the Idle loop so that we don't change
        // the handlers during iteration
        this.removeHandlers.push(handRef);
        // If a handler is being deleted while it is being added,
        // prevent it from getting added
        var i = this.addHandlers.indexOf(handRef);
        if (i >= 0) {
            this.addHandlers.splice(i, 1);
        }
    },

    /** Function: disconnect
     *  Start the graceful disconnection process.
     *
     *  This function starts the disconnection process.  This process starts
     *  by sending unavailable presence and sending BOSH body of type
     *  terminate.  A timeout handler makes sure that disconnection happens
     *  even if the BOSH server does not respond.
     *  If the Connection object isn't connected, at least tries to abort all pending requests
     *  so the connection object won't generate successful requests (which were already opened).
     *
     *  The user supplied connection callback will be notified of the
     *  progress as this process happens.
     *
     *  Parameters:
     *    (String) reason - The reason the disconnect is occuring.
     */
    disconnect: function (reason)
    {
        this._changeConnectStatus(Strophe.Status.DISCONNECTING, reason);

        Strophe.info("Disconnect was called because: " + reason);
        if (this.connected) {
            var pres = false;
            this.disconnecting = true;
            if (this.authenticated) {
                pres = $pres({
                    xmlns: Strophe.NS.CLIENT,
                    type: 'unavailable'
                });
            }
            // setup timeout handler
            this._disconnectTimeout = this._addSysTimedHandler(
                3000, this._onDisconnectTimeout.bind(this));
            this._proto._disconnect(pres);
        } else {
            Strophe.info("Disconnect was called before Strophe connected to the server");
            this._proto._abortAllRequests();
        }
    },

    /** PrivateFunction: _changeConnectStatus
     *  _Private_ helper function that makes sure plugins and the user's
     *  callback are notified of connection status changes.
     *
     *  Parameters:
     *    (Integer) status - the new connection status, one of the values
     *      in Strophe.Status
     *    (String) condition - the error condition or null
     */
    _changeConnectStatus: function (status, condition)
    {
        // notify all plugins listening for status changes
        for (var k in Strophe._connectionPlugins) {
            if (Strophe._connectionPlugins.hasOwnProperty(k)) {
                var plugin = this[k];
                if (plugin.statusChanged) {
                    try {
                        plugin.statusChanged(status, condition);
                    } catch (err) {
                        Strophe.error("" + k + " plugin caused an exception " +
                                      "changing status: " + err);
                    }
                }
            }
        }

        // notify the user's callback
        if (this.connect_callback) {
            try {
                this.connect_callback(status, condition);
            } catch (e) {
                Strophe.error("User connection callback caused an " +
                              "exception: " + e);
            }
        }
    },

    /** PrivateFunction: _doDisconnect
     *  _Private_ function to disconnect.
     *
     *  This is the last piece of the disconnection logic.  This resets the
     *  connection and alerts the user's connection callback.
     */
    _doDisconnect: function (condition)
    {
        if (typeof this._idleTimeout == "number") {
            clearTimeout(this._idleTimeout);
        }

        // Cancel Disconnect Timeout
        if (this._disconnectTimeout !== null) {
            this.deleteTimedHandler(this._disconnectTimeout);
            this._disconnectTimeout = null;
        }

        Strophe.info("_doDisconnect was called");
        this._proto._doDisconnect();

        this.authenticated = false;
        this.disconnecting = false;
        this.restored = false;

        // delete handlers
        this.handlers = [];
        this.timedHandlers = [];
        this.removeTimeds = [];
        this.removeHandlers = [];
        this.addTimeds = [];
        this.addHandlers = [];

        // tell the parent we disconnected
        this._changeConnectStatus(Strophe.Status.DISCONNECTED, condition);
        this.connected = false;
    },

    /** PrivateFunction: _dataRecv
     *  _Private_ handler to processes incoming data from the the connection.
     *
     *  Except for _connect_cb handling the initial connection request,
     *  this function handles the incoming data for all requests.  This
     *  function also fires stanza handlers that match each incoming
     *  stanza.
     *
     *  Parameters:
     *    (Strophe.Request) req - The request that has data ready.
     *    (string) req - The stanza a raw string (optiona).
     */
    _dataRecv: function (req, raw)
    {
        Strophe.info("_dataRecv called");
        var elem = this._proto._reqToData(req);
        if (elem === null) { return; }

        if (this.xmlInput !== Strophe.Connection.prototype.xmlInput) {
            if (elem.nodeName === this._proto.strip && elem.childNodes.length) {
                this.xmlInput(elem.childNodes[0]);
            } else {
                this.xmlInput(elem);
            }
        }
        if (this.rawInput !== Strophe.Connection.prototype.rawInput) {
            if (raw) {
                this.rawInput(raw);
            } else {
                this.rawInput(Strophe.serialize(elem));
            }
        }

        // remove handlers scheduled for deletion
        var i, hand;
        while (this.removeHandlers.length > 0) {
            hand = this.removeHandlers.pop();
            i = this.handlers.indexOf(hand);
            if (i >= 0) {
                this.handlers.splice(i, 1);
            }
        }

        // add handlers scheduled for addition
        while (this.addHandlers.length > 0) {
            this.handlers.push(this.addHandlers.pop());
        }

        // handle graceful disconnect
        if (this.disconnecting && this._proto._emptyQueue()) {
            this._doDisconnect();
            return;
        }

        var type = elem.getAttribute("type");
        var cond, conflict;
        if (type !== null && type == "terminate") {
            // Don't process stanzas that come in after disconnect
            if (this.disconnecting) {
                return;
            }

            // an error occurred
            cond = elem.getAttribute("condition");
            conflict = elem.getElementsByTagName("conflict");
            if (cond !== null) {
                if (cond == "remote-stream-error" && conflict.length > 0) {
                    cond = "conflict";
                }
                this._changeConnectStatus(Strophe.Status.CONNFAIL, cond);
            } else {
                this._changeConnectStatus(Strophe.Status.CONNFAIL, "unknown");
            }
            this._doDisconnect(cond);
            return;
        }

        // send each incoming stanza through the handler chain
        var that = this;
        Strophe.forEachChild(elem, null, function (child) {
            var i, newList;
            // process handlers
            newList = that.handlers;
            that.handlers = [];
            for (i = 0; i < newList.length; i++) {
                var hand = newList[i];
                // encapsulate 'handler.run' not to lose the whole handler list if
                // one of the handlers throws an exception
                try {
                    if (hand.isMatch(child) &&
                        (that.authenticated || !hand.user)) {
                        if (hand.run(child)) {
                            that.handlers.push(hand);
                        }
                    } else {
                        that.handlers.push(hand);
                    }
                } catch(e) {
                    // if the handler throws an exception, we consider it as false
                    Strophe.warn('Removing Strophe handlers due to uncaught exception: ' + e.message);
                }
            }
        });
    },


    /** Attribute: mechanisms
     *  SASL Mechanisms available for Conncection.
     */
    mechanisms: {},

    /** PrivateFunction: _connect_cb
     *  _Private_ handler for initial connection request.
     *
     *  This handler is used to process the initial connection request
     *  response from the BOSH server. It is used to set up authentication
     *  handlers and start the authentication process.
     *
     *  SASL authentication will be attempted if available, otherwise
     *  the code will fall back to legacy authentication.
     *
     *  Parameters:
     *    (Strophe.Request) req - The current request.
     *    (Function) _callback - low level (xmpp) connect callback function.
     *      Useful for plugins with their own xmpp connect callback (when their)
     *      want to do something special).
     */
    _connect_cb: function (req, _callback, raw)
    {
        Strophe.info("_connect_cb was called");

        this.connected = true;

        var bodyWrap;
        try {
            bodyWrap = this._proto._reqToData(req);
        } catch (e) {
            if (e != "badformat") { throw e; }
            this._changeConnectStatus(Strophe.Status.CONNFAIL, 'bad-format');
            this._doDisconnect('bad-format');
        }
        if (!bodyWrap) { return; }

        if (this.xmlInput !== Strophe.Connection.prototype.xmlInput) {
            if (bodyWrap.nodeName === this._proto.strip && bodyWrap.childNodes.length) {
                this.xmlInput(bodyWrap.childNodes[0]);
            } else {
                this.xmlInput(bodyWrap);
            }
        }
        if (this.rawInput !== Strophe.Connection.prototype.rawInput) {
            if (raw) {
                this.rawInput(raw);
            } else {
                this.rawInput(Strophe.serialize(bodyWrap));
            }
        }

        var conncheck = this._proto._connect_cb(bodyWrap);
        if (conncheck === Strophe.Status.CONNFAIL) {
            return;
        }

        this._authentication.sasl_scram_sha1 = false;
        this._authentication.sasl_plain = false;
        this._authentication.sasl_digest_md5 = false;
        this._authentication.sasl_anonymous = false;

        this._authentication.legacy_auth = false;

        // Check for the stream:features tag
        var hasFeatures;
        if (bodyWrap.getElementsByTagNameNS) {
            hasFeatures = bodyWrap.getElementsByTagNameNS(Strophe.NS.STREAM, "features").length > 0;
        } else {
            hasFeatures = bodyWrap.getElementsByTagName("stream:features").length > 0 || bodyWrap.getElementsByTagName("features").length > 0;
        }
        var mechanisms = bodyWrap.getElementsByTagName("mechanism");
        var matched = [];
        var i, mech, found_authentication = false;
        if (!hasFeatures) {
            this._proto._no_auth_received(_callback);
            return;
        }
        if (mechanisms.length > 0) {
            for (i = 0; i < mechanisms.length; i++) {
                mech = Strophe.getText(mechanisms[i]);
                if (this.mechanisms[mech]) matched.push(this.mechanisms[mech]);
            }
        }
        this._authentication.legacy_auth =
            bodyWrap.getElementsByTagName("auth").length > 0;
        found_authentication = this._authentication.legacy_auth ||
            matched.length > 0;
        if (!found_authentication) {
            this._proto._no_auth_received(_callback);
            return;
        }
        if (this.do_authentication !== false)
            this.authenticate(matched);
    },

    /** Function: authenticate
     * Set up authentication
     *
     *  Contiunues the initial connection request by setting up authentication
     *  handlers and start the authentication process.
     *
     *  SASL authentication will be attempted if available, otherwise
     *  the code will fall back to legacy authentication.
     *
     */
    authenticate: function (matched)
    {
      var i;
      // Sorting matched mechanisms according to priority.
      for (i = 0; i < matched.length - 1; ++i) {
        var higher = i;
        for (var j = i + 1; j < matched.length; ++j) {
          if (matched[j].prototype.priority > matched[higher].prototype.priority) {
            higher = j;
          }
        }
        if (higher != i) {
          var swap = matched[i];
          matched[i] = matched[higher];
          matched[higher] = swap;
        }
      }

      // run each mechanism
      var mechanism_found = false;
      for (i = 0; i < matched.length; ++i) {
        if (!matched[i].test(this)) continue;

        this._sasl_success_handler = this._addSysHandler(
          this._sasl_success_cb.bind(this), null,
          "success", null, null);
        this._sasl_failure_handler = this._addSysHandler(
          this._sasl_failure_cb.bind(this), null,
          "failure", null, null);
        this._sasl_challenge_handler = this._addSysHandler(
          this._sasl_challenge_cb.bind(this), null,
          "challenge", null, null);

        this._sasl_mechanism = new matched[i]();
        this._sasl_mechanism.onStart(this);

        var request_auth_exchange = $build("auth", {
          xmlns: Strophe.NS.SASL,
          mechanism: this._sasl_mechanism.name
        });

        if (this._sasl_mechanism.isClientFirst) {
          var response = this._sasl_mechanism.onChallenge(this, null);
          request_auth_exchange.t(Base64.encode(response));
        }

        this.send(request_auth_exchange.tree());

        mechanism_found = true;
        break;
      }

      if (!mechanism_found) {
        // if none of the mechanism worked
        if (Strophe.getNodeFromJid(this.jid) === null) {
            // we don't have a node, which is required for non-anonymous
            // client connections
            this._changeConnectStatus(Strophe.Status.CONNFAIL,
                                      'x-strophe-bad-non-anon-jid');
            this.disconnect('x-strophe-bad-non-anon-jid');
        } else {
          // fall back to legacy authentication
          this._changeConnectStatus(Strophe.Status.AUTHENTICATING, null);
          this._addSysHandler(this._auth1_cb.bind(this), null, null,
                              null, "_auth_1");

          this.send($iq({
            type: "get",
            to: this.domain,
            id: "_auth_1"
          }).c("query", {
            xmlns: Strophe.NS.AUTH
          }).c("username", {}).t(Strophe.getNodeFromJid(this.jid)).tree());
        }
      }

    },

    _sasl_challenge_cb: function(elem) {
      var challenge = Base64.decode(Strophe.getText(elem));
      var response = this._sasl_mechanism.onChallenge(this, challenge);

      var stanza = $build('response', {
          xmlns: Strophe.NS.SASL
      });
      if (response !== "") {
        stanza.t(Base64.encode(response));
      }
      this.send(stanza.tree());
      return true;
    },

    /** PrivateFunction: _auth1_cb
     *  _Private_ handler for legacy authentication.
     *
     *  This handler is called in response to the initial <iq type='get'/>
     *  for legacy authentication.  It builds an authentication <iq/> and
     *  sends it, creating a handler (calling back to _auth2_cb()) to
     *  handle the result
     *
     *  Parameters:
     *    (XMLElement) elem - The stanza that triggered the callback.
     *
     *  Returns:
     *    false to remove the handler.
     */
    /* jshint unused:false */
    _auth1_cb: function (elem)
    {
        // build plaintext auth iq
        var iq = $iq({type: "set", id: "_auth_2"})
            .c('query', {xmlns: Strophe.NS.AUTH})
            .c('username', {}).t(Strophe.getNodeFromJid(this.jid))
            .up()
            .c('password').t(this.pass);

        if (!Strophe.getResourceFromJid(this.jid)) {
            // since the user has not supplied a resource, we pick
            // a default one here.  unlike other auth methods, the server
            // cannot do this for us.
            this.jid = Strophe.getBareJidFromJid(this.jid) + '/strophe';
        }
        iq.up().c('resource', {}).t(Strophe.getResourceFromJid(this.jid));

        this._addSysHandler(this._auth2_cb.bind(this), null,
                            null, null, "_auth_2");

        this.send(iq.tree());

        return false;
    },
    /* jshint unused:true */

    /** PrivateFunction: _sasl_success_cb
     *  _Private_ handler for succesful SASL authentication.
     *
     *  Parameters:
     *    (XMLElement) elem - The matching stanza.
     *
     *  Returns:
     *    false to remove the handler.
     */
    _sasl_success_cb: function (elem)
    {
        if (this._sasl_data["server-signature"]) {
            var serverSignature;
            var success = Base64.decode(Strophe.getText(elem));
            var attribMatch = /([a-z]+)=([^,]+)(,|$)/;
            var matches = success.match(attribMatch);
            if (matches[1] == "v") {
                serverSignature = matches[2];
            }

            if (serverSignature != this._sasl_data["server-signature"]) {
              // remove old handlers
              this.deleteHandler(this._sasl_failure_handler);
              this._sasl_failure_handler = null;
              if (this._sasl_challenge_handler) {
                this.deleteHandler(this._sasl_challenge_handler);
                this._sasl_challenge_handler = null;
              }

              this._sasl_data = {};
              return this._sasl_failure_cb(null);
            }
        }

        Strophe.info("SASL authentication succeeded.");

        if(this._sasl_mechanism)
          this._sasl_mechanism.onSuccess();

        // remove old handlers
        this.deleteHandler(this._sasl_failure_handler);
        this._sasl_failure_handler = null;
        if (this._sasl_challenge_handler) {
            this.deleteHandler(this._sasl_challenge_handler);
            this._sasl_challenge_handler = null;
        }

        var streamfeature_handlers = [];
        var wrapper = function(handlers, elem) {
            while (handlers.length) {
                this.deleteHandler(handlers.pop());
            }
            this._sasl_auth1_cb.bind(this)(elem);
            return false;
        };
        streamfeature_handlers.push(this._addSysHandler(function(elem) {
            wrapper.bind(this)(streamfeature_handlers, elem);
        }.bind(this), null, "stream:features", null, null));
        streamfeature_handlers.push(this._addSysHandler(function(elem) {
            wrapper.bind(this)(streamfeature_handlers, elem);
        }.bind(this), Strophe.NS.STREAM, "features", null, null));

        // we must send an xmpp:restart now
        this._sendRestart();

        return false;
    },

    /** PrivateFunction: _sasl_auth1_cb
     *  _Private_ handler to start stream binding.
     *
     *  Parameters:
     *    (XMLElement) elem - The matching stanza.
     *
     *  Returns:
     *    false to remove the handler.
     */
    _sasl_auth1_cb: function (elem)
    {
        // save stream:features for future usage
        this.features = elem;

        var i, child;

        for (i = 0; i < elem.childNodes.length; i++) {
            child = elem.childNodes[i];
            if (child.nodeName == 'bind') {
                this.do_bind = true;
            }

            if (child.nodeName == 'session') {
                this.do_session = true;
            }
        }

        if (!this.do_bind) {
            this._changeConnectStatus(Strophe.Status.AUTHFAIL, null);
            return false;
        } else {
            this._addSysHandler(this._sasl_bind_cb.bind(this), null, null,
                                null, "_bind_auth_2");

            var resource = Strophe.getResourceFromJid(this.jid);
            if (resource) {
                this.send($iq({type: "set", id: "_bind_auth_2"})
                          .c('bind', {xmlns: Strophe.NS.BIND})
                          .c('resource', {}).t(resource).tree());
            } else {
                this.send($iq({type: "set", id: "_bind_auth_2"})
                          .c('bind', {xmlns: Strophe.NS.BIND})
                          .tree());
            }
        }

        return false;
    },

    /** PrivateFunction: _sasl_bind_cb
     *  _Private_ handler for binding result and session start.
     *
     *  Parameters:
     *    (XMLElement) elem - The matching stanza.
     *
     *  Returns:
     *    false to remove the handler.
     */
    _sasl_bind_cb: function (elem)
    {
        if (elem.getAttribute("type") == "error") {
            Strophe.info("SASL binding failed.");
            var conflict = elem.getElementsByTagName("conflict"), condition;
            if (conflict.length > 0) {
                condition = 'conflict';
            }
            this._changeConnectStatus(Strophe.Status.AUTHFAIL, condition);
            return false;
        }

        // TODO - need to grab errors
        var bind = elem.getElementsByTagName("bind");
        var jidNode;
        if (bind.length > 0) {
            // Grab jid
            jidNode = bind[0].getElementsByTagName("jid");
            if (jidNode.length > 0) {
                this.jid = Strophe.getText(jidNode[0]);

                if (this.do_session) {
                    this._addSysHandler(this._sasl_session_cb.bind(this),
                                        null, null, null, "_session_auth_2");

                    this.send($iq({type: "set", id: "_session_auth_2"})
                                  .c('session', {xmlns: Strophe.NS.SESSION})
                                  .tree());
                } else {
                    this.authenticated = true;
                    this._changeConnectStatus(Strophe.Status.CONNECTED, null);
                }
            }
        } else {
            Strophe.info("SASL binding failed.");
            this._changeConnectStatus(Strophe.Status.AUTHFAIL, null);
            return false;
        }
    },

    /** PrivateFunction: _sasl_session_cb
     *  _Private_ handler to finish successful SASL connection.
     *
     *  This sets Connection.authenticated to true on success, which
     *  starts the processing of user handlers.
     *
     *  Parameters:
     *    (XMLElement) elem - The matching stanza.
     *
     *  Returns:
     *    false to remove the handler.
     */
    _sasl_session_cb: function (elem)
    {
        if (elem.getAttribute("type") == "result") {
            this.authenticated = true;
            this._changeConnectStatus(Strophe.Status.CONNECTED, null);
        } else if (elem.getAttribute("type") == "error") {
            Strophe.info("Session creation failed.");
            this._changeConnectStatus(Strophe.Status.AUTHFAIL, null);
            return false;
        }

        return false;
    },

    /** PrivateFunction: _sasl_failure_cb
     *  _Private_ handler for SASL authentication failure.
     *
     *  Parameters:
     *    (XMLElement) elem - The matching stanza.
     *
     *  Returns:
     *    false to remove the handler.
     */
    /* jshint unused:false */
    _sasl_failure_cb: function (elem)
    {
        // delete unneeded handlers
        if (this._sasl_success_handler) {
            this.deleteHandler(this._sasl_success_handler);
            this._sasl_success_handler = null;
        }
        if (this._sasl_challenge_handler) {
            this.deleteHandler(this._sasl_challenge_handler);
            this._sasl_challenge_handler = null;
        }

        if(this._sasl_mechanism)
          this._sasl_mechanism.onFailure();
        this._changeConnectStatus(Strophe.Status.AUTHFAIL, null);
        return false;
    },
    /* jshint unused:true */

    /** PrivateFunction: _auth2_cb
     *  _Private_ handler to finish legacy authentication.
     *
     *  This handler is called when the result from the jabber:iq:auth
     *  <iq/> stanza is returned.
     *
     *  Parameters:
     *    (XMLElement) elem - The stanza that triggered the callback.
     *
     *  Returns:
     *    false to remove the handler.
     */
    _auth2_cb: function (elem)
    {
        if (elem.getAttribute("type") == "result") {
            this.authenticated = true;
            this._changeConnectStatus(Strophe.Status.CONNECTED, null);
        } else if (elem.getAttribute("type") == "error") {
            this._changeConnectStatus(Strophe.Status.AUTHFAIL, null);
            this.disconnect('authentication failed');
        }

        return false;
    },

    /** PrivateFunction: _addSysTimedHandler
     *  _Private_ function to add a system level timed handler.
     *
     *  This function is used to add a Strophe.TimedHandler for the
     *  library code.  System timed handlers are allowed to run before
     *  authentication is complete.
     *
     *  Parameters:
     *    (Integer) period - The period of the handler.
     *    (Function) handler - The callback function.
     */
    _addSysTimedHandler: function (period, handler)
    {
        var thand = new Strophe.TimedHandler(period, handler);
        thand.user = false;
        this.addTimeds.push(thand);
        return thand;
    },

    /** PrivateFunction: _addSysHandler
     *  _Private_ function to add a system level stanza handler.
     *
     *  This function is used to add a Strophe.Handler for the
     *  library code.  System stanza handlers are allowed to run before
     *  authentication is complete.
     *
     *  Parameters:
     *    (Function) handler - The callback function.
     *    (String) ns - The namespace to match.
     *    (String) name - The stanza name to match.
     *    (String) type - The stanza type attribute to match.
     *    (String) id - The stanza id attribute to match.
     */
    _addSysHandler: function (handler, ns, name, type, id)
    {
        var hand = new Strophe.Handler(handler, ns, name, type, id);
        hand.user = false;
        this.addHandlers.push(hand);
        return hand;
    },

    /** PrivateFunction: _onDisconnectTimeout
     *  _Private_ timeout handler for handling non-graceful disconnection.
     *
     *  If the graceful disconnect process does not complete within the
     *  time allotted, this handler finishes the disconnect anyway.
     *
     *  Returns:
     *    false to remove the handler.
     */
    _onDisconnectTimeout: function ()
    {
        Strophe.info("_onDisconnectTimeout was called");

        this._proto._onDisconnectTimeout();

        // actually disconnect
        this._doDisconnect();

        return false;
    },

    /** PrivateFunction: _onIdle
     *  _Private_ handler to process events during idle cycle.
     *
     *  This handler is called every 100ms to fire timed handlers that
     *  are ready and keep poll requests going.
     */
    _onIdle: function ()
    {
        var i, thand, since, newList;

        // add timed handlers scheduled for addition
        // NOTE: we add before remove in the case a timed handler is
        // added and then deleted before the next _onIdle() call.
        while (this.addTimeds.length > 0) {
            this.timedHandlers.push(this.addTimeds.pop());
        }

        // remove timed handlers that have been scheduled for deletion
        while (this.removeTimeds.length > 0) {
            thand = this.removeTimeds.pop();
            i = this.timedHandlers.indexOf(thand);
            if (i >= 0) {
                this.timedHandlers.splice(i, 1);
            }
        }

        // call ready timed handlers
        var now = new Date().getTime();
        newList = [];
        for (i = 0; i < this.timedHandlers.length; i++) {
            thand = this.timedHandlers[i];
            if (this.authenticated || !thand.user) {
                since = thand.lastCalled + thand.period;
                if (since - now <= 0) {
                    if (thand.run()) {
                        newList.push(thand);
                    }
                } else {
                    newList.push(thand);
                }
            }
        }
        this.timedHandlers = newList;

        clearTimeout(this._idleTimeout);

        this._proto._onIdle();

        // reactivate the timer only if connected
        if (this.connected) {
            this._idleTimeout = setTimeout(function() {
                this._onIdle();
            }.bind(this), 100);
        }
    }
};

/** Class: Strophe.SASLMechanism
 *
 *  encapsulates SASL authentication mechanisms.
 *
 *  User code may override the priority for each mechanism or disable it completely.
 *  See <priority> for information about changing priority and <test> for informatian on
 *  how to disable a mechanism.
 *
 *  By default, all mechanisms are enabled and the priorities are
 *
 *  SCRAM-SHA1 - 40
 *  DIGEST-MD5 - 30
 *  Plain - 20
 */

/**
 * PrivateConstructor: Strophe.SASLMechanism
 * SASL auth mechanism abstraction.
 *
 *  Parameters:
 *    (String) name - SASL Mechanism name.
 *    (Boolean) isClientFirst - If client should send response first without challenge.
 *    (Number) priority - Priority.
 *
 *  Returns:
 *    A new Strophe.SASLMechanism object.
 */
Strophe.SASLMechanism = function(name, isClientFirst, priority) {
  /** PrivateVariable: name
   *  Mechanism name.
   */
  this.name = name;
  /** PrivateVariable: isClientFirst
   *  If client sends response without initial server challenge.
   */
  this.isClientFirst = isClientFirst;
  /** Variable: priority
   *  Determines which <SASLMechanism> is chosen for authentication (Higher is better).
   *  Users may override this to prioritize mechanisms differently.
   *
   *  In the default configuration the priorities are
   *
   *  SCRAM-SHA1 - 40
   *  DIGEST-MD5 - 30
   *  Plain - 20
   *
   *  Example: (This will cause Strophe to choose the mechanism that the server sent first)
   *
   *  > Strophe.SASLMD5.priority = Strophe.SASLSHA1.priority;
   *
   *  See <SASL mechanisms> for a list of available mechanisms.
   *
   */
  this.priority = priority;
};

Strophe.SASLMechanism.prototype = {
  /**
   *  Function: test
   *  Checks if mechanism able to run.
   *  To disable a mechanism, make this return false;
   *
   *  To disable plain authentication run
   *  > Strophe.SASLPlain.test = function() {
   *  >   return false;
   *  > }
   *
   *  See <SASL mechanisms> for a list of available mechanisms.
   *
   *  Parameters:
   *    (Strophe.Connection) connection - Target Connection.
   *
   *  Returns:
   *    (Boolean) If mechanism was able to run.
   */
  /* jshint unused:false */
  test: function(connection) {
    return true;
  },
  /* jshint unused:true */

  /** PrivateFunction: onStart
   *  Called before starting mechanism on some connection.
   *
   *  Parameters:
   *    (Strophe.Connection) connection - Target Connection.
   */
  onStart: function(connection)
  {
    this._connection = connection;
  },

  /** PrivateFunction: onChallenge
   *  Called by protocol implementation on incoming challenge. If client is
   *  first (isClientFirst == true) challenge will be null on the first call.
   *
   *  Parameters:
   *    (Strophe.Connection) connection - Target Connection.
   *    (String) challenge - current challenge to handle.
   *
   *  Returns:
   *    (String) Mechanism response.
   */
  /* jshint unused:false */
  onChallenge: function(connection, challenge) {
    throw new Error("You should implement challenge handling!");
  },
  /* jshint unused:true */

  /** PrivateFunction: onFailure
   *  Protocol informs mechanism implementation about SASL failure.
   */
  onFailure: function() {
    this._connection = null;
  },

  /** PrivateFunction: onSuccess
   *  Protocol informs mechanism implementation about SASL success.
   */
  onSuccess: function() {
    this._connection = null;
  }
};

  /** Constants: SASL mechanisms
   *  Available authentication mechanisms
   *
   *  Strophe.SASLAnonymous - SASL Anonymous authentication.
   *  Strophe.SASLPlain - SASL Plain authentication.
   *  Strophe.SASLMD5 - SASL Digest-MD5 authentication
   *  Strophe.SASLSHA1 - SASL SCRAM-SHA1 authentication
   */

// Building SASL callbacks

/** PrivateConstructor: SASLAnonymous
 *  SASL Anonymous authentication.
 */
Strophe.SASLAnonymous = function() {};

Strophe.SASLAnonymous.prototype = new Strophe.SASLMechanism("ANONYMOUS", false, 10);

Strophe.SASLAnonymous.test = function(connection) {
  return connection.authcid === null;
};

Strophe.Connection.prototype.mechanisms[Strophe.SASLAnonymous.prototype.name] = Strophe.SASLAnonymous;

/** PrivateConstructor: SASLPlain
 *  SASL Plain authentication.
 */
Strophe.SASLPlain = function() {};

Strophe.SASLPlain.prototype = new Strophe.SASLMechanism("PLAIN", true, 20);

Strophe.SASLPlain.test = function(connection) {
  return connection.authcid !== null;
};

Strophe.SASLPlain.prototype.onChallenge = function(connection) {
  var auth_str = connection.authzid;
  auth_str = auth_str + "\u0000";
  auth_str = auth_str + connection.authcid;
  auth_str = auth_str + "\u0000";
  auth_str = auth_str + connection.pass;
  return utils.utf16to8(auth_str);
};

Strophe.Connection.prototype.mechanisms[Strophe.SASLPlain.prototype.name] = Strophe.SASLPlain;

/** PrivateConstructor: SASLSHA1
 *  SASL SCRAM SHA 1 authentication.
 */
Strophe.SASLSHA1 = function() {};

Strophe.SASLSHA1.prototype = new Strophe.SASLMechanism("SCRAM-SHA-1", true, 40);

Strophe.SASLSHA1.test = function(connection) {
    return connection.authcid !== null;
};

Strophe.SASLSHA1.prototype.onChallenge = function(connection, challenge, test_cnonce) {
  var cnonce = test_cnonce || MD5.hexdigest(Math.random() * 1234567890);
  var auth_str = "n=" + utils.utf16to8(connection.authcid);
  auth_str += ",r=";
  auth_str += cnonce;

  connection._sasl_data.cnonce = cnonce;
  connection._sasl_data["client-first-message-bare"] = auth_str;

  auth_str = "n,," + auth_str;

  this.onChallenge = function (connection, challenge) {
    var nonce, salt, iter, Hi, U, U_old, i, k, pass;
    var clientKey, serverKey, clientSignature;
    var responseText = "c=biws,";
    var authMessage = connection._sasl_data["client-first-message-bare"] + "," +
      challenge + ",";
    var cnonce = connection._sasl_data.cnonce;
    var attribMatch = /([a-z]+)=([^,]+)(,|$)/;

    while (challenge.match(attribMatch)) {
      var matches = challenge.match(attribMatch);
      challenge = challenge.replace(matches[0], "");
      switch (matches[1]) {
      case "r":
        nonce = matches[2];
        break;
      case "s":
        salt = matches[2];
        break;
      case "i":
        iter = matches[2];
        break;
      }
    }

    if (nonce.substr(0, cnonce.length) !== cnonce) {
      connection._sasl_data = {};
      return connection._sasl_failure_cb();
    }

    responseText += "r=" + nonce;
    authMessage += responseText;

    salt = Base64.decode(salt);
    salt += "\x00\x00\x00\x01";

    pass = utils.utf16to8(connection.pass);
    Hi = U_old = SHA1.core_hmac_sha1(pass, salt);
    for (i = 1; i < iter; i++) {
      U = SHA1.core_hmac_sha1(pass, SHA1.binb2str(U_old));
      for (k = 0; k < 5; k++) {
        Hi[k] ^= U[k];
      }
      U_old = U;
    }
    Hi = SHA1.binb2str(Hi);

    clientKey = SHA1.core_hmac_sha1(Hi, "Client Key");
    serverKey = SHA1.str_hmac_sha1(Hi, "Server Key");
    clientSignature = SHA1.core_hmac_sha1(SHA1.str_sha1(SHA1.binb2str(clientKey)), authMessage);
    connection._sasl_data["server-signature"] = SHA1.b64_hmac_sha1(serverKey, authMessage);

    for (k = 0; k < 5; k++) {
      clientKey[k] ^= clientSignature[k];
    }

    responseText += ",p=" + Base64.encode(SHA1.binb2str(clientKey));
    return responseText;
  }.bind(this);

  return auth_str;
};

Strophe.Connection.prototype.mechanisms[Strophe.SASLSHA1.prototype.name] = Strophe.SASLSHA1;

/** PrivateConstructor: SASLMD5
 *  SASL DIGEST MD5 authentication.
 */
Strophe.SASLMD5 = function() {};

Strophe.SASLMD5.prototype = new Strophe.SASLMechanism("DIGEST-MD5", false, 30);

Strophe.SASLMD5.test = function(connection) {
  return connection.authcid !== null;
};

/** PrivateFunction: _quote
 *  _Private_ utility function to backslash escape and quote strings.
 *
 *  Parameters:
 *    (String) str - The string to be quoted.
 *
 *  Returns:
 *    quoted string
 */
Strophe.SASLMD5.prototype._quote = function (str)
  {
    return '"' + str.replace(/\\/g, "\\\\").replace(/"/g, '\\"') + '"';
    //" end string workaround for emacs
  };


Strophe.SASLMD5.prototype.onChallenge = function(connection, challenge, test_cnonce) {
  var attribMatch = /([a-z]+)=("[^"]+"|[^,"]+)(?:,|$)/;
  var cnonce = test_cnonce || MD5.hexdigest("" + (Math.random() * 1234567890));
  var realm = "";
  var host = null;
  var nonce = "";
  var qop = "";
  var matches;

  while (challenge.match(attribMatch)) {
    matches = challenge.match(attribMatch);
    challenge = challenge.replace(matches[0], "");
    matches[2] = matches[2].replace(/^"(.+)"$/, "$1");
    switch (matches[1]) {
    case "realm":
      realm = matches[2];
      break;
    case "nonce":
      nonce = matches[2];
      break;
    case "qop":
      qop = matches[2];
      break;
    case "host":
      host = matches[2];
      break;
    }
  }

  var digest_uri = connection.servtype + "/" + connection.domain;
  if (host !== null) {
    digest_uri = digest_uri + "/" + host;
  }

  var cred = utils.utf16to8(connection.authcid + ":" + realm + ":" + this._connection.pass);
  var A1 = MD5.hash(cred) + ":" + nonce + ":" + cnonce;
  var A2 = 'AUTHENTICATE:' + digest_uri;

  var responseText = "";
  responseText += 'charset=utf-8,';
  responseText += 'username=' + this._quote(utils.utf16to8(connection.authcid)) + ',';
  responseText += 'realm=' + this._quote(realm) + ',';
  responseText += 'nonce=' + this._quote(nonce) + ',';
  responseText += 'nc=00000001,';
  responseText += 'cnonce=' + this._quote(cnonce) + ',';
  responseText += 'digest-uri=' + this._quote(digest_uri) + ',';
  responseText += 'response=' + MD5.hexdigest(MD5.hexdigest(A1) + ":" +
                                              nonce + ":00000001:" +
                                              cnonce + ":auth:" +
                                              MD5.hexdigest(A2)) + ",";
  responseText += 'qop=auth';

  this.onChallenge = function () {
      return "";
  }.bind(this);

  return responseText;
};

Strophe.Connection.prototype.mechanisms[Strophe.SASLMD5.prototype.name] = Strophe.SASLMD5;

return {
    Strophe:        Strophe,
    $build:         $build,
    $msg:           $msg,
    $iq:            $iq,
    $pres:          $pres,
    SHA1:           SHA1,
    Base64:         Base64,
    MD5:            MD5,
};
}));<|MERGE_RESOLUTION|>--- conflicted
+++ resolved
@@ -1624,16 +1624,11 @@
     // Max retries before disconnecting
     this.maxRetries = 5;
 
-<<<<<<< HEAD
     // setup onIdle callback every 1/10th of a second
     this._idleTimeout = setTimeout(function() {
         this._onIdle();
     }.bind(this), 100);
-=======
-    // Call onIdle callback every 1/10th of a second
-    this._idleTimeout = setTimeout(this._onIdle.bind(this), 100);
->>>>>>> 1910a82b
-
+    
     utils.addCookies(this.options.cookies);
 
     // initialize plugins
