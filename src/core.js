--- conflicted
+++ resolved
@@ -2391,44 +2391,12 @@
         });
     },
 
-<<<<<<< HEAD
-=======
-    /** PrivateFunction: _sendTerminate
-     *  _Private_ function to send initial disconnect sequence.
-     *
-     *  This is the first step in a graceful disconnect.  It sends
-     *  the BOSH server a terminate body and includes an unavailable
-     *  presence if authentication has completed.
-     */
-    _sendTerminate: function ()
-    {
-        Strophe.info("_sendTerminate was called");
-        var body = this._buildBody().attrs({type: "terminate"});
-
-        if (this.authenticated) {
-            body.c('presence', {
-                xmlns: Strophe.NS.CLIENT,
-                type: 'unavailable'
-            });
-        }
-
-        this.disconnecting = true;
-
-        var req = new Strophe.Request(body.tree(),
-                                      this._onRequestStateChange.bind(
-                                          this, this._dataRecv.bind(this)),
-                                      body.tree().getAttribute("rid"));
-
-        this._requests.push(req);
-        this._throttledRequestHandler();
-    },
 
     /** Attribute: mechanisms
      *  SASL Mechanisms available for Conncection.
      */
     mechanisms: {},
 
->>>>>>> 6ff66eb3
     /** PrivateFunction: _connect_cb
      *  _Private_ handler for initial connection request.
      *
@@ -2466,12 +2434,11 @@
             return;
         }
 
-<<<<<<< HEAD
         this._authentication.sasl_scram_sha1 = false;
         this._authentication.sasl_plain = false;
         this._authentication.sasl_digest_md5 = false;
         this._authentication.sasl_anonymous = false;
-=======
+
         // check to make sure we don't overwrite these if _connect_cb is
         // called multiple times in the case of missing stream:features
         if (!this.sid) {
@@ -2487,7 +2454,6 @@
         var wait = bodyWrap.getAttribute('wait');
         if (wait) { this.wait = parseInt(wait, 10); }
 
->>>>>>> 6ff66eb3
         this._authentication.legacy_auth = false;
 
         // Check for the stream:features tag
