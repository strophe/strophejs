SHELL		?= /usr/env/bin/bash
BOWER		?= node_modules/.bin/bower
GRUNT		?= ./node_modules/.bin/grunt
PHANTOMJS	?= ./node_modules/.bin/phantomjs
SRC_DIR = src
DOC_DIR = doc
DOC_TEMP = doc-temp
PLUGIN_DIR = plugins
NDPROJ_DIR = ndproj

STROPHE 	= strophe.js
STROPHE_MIN = strophe.min.js

<<<<<<< HEAD
all: $(STROPHE_MIN)
=======
all: clean build
>>>>>>> a405037e

stamp-npm: package.json
	npm install
	touch stamp-npm

stamp-bower: stamp-npm bower.json
	$(BOWER) install
	touch stamp-bower

<<<<<<< HEAD
$(STROPHE)::
	make stamp-bower
=======
build: stamp-bower
>>>>>>> a405037e
	@@echo "Building" $(STROPHE) "..."
	$(GRUNT) build
	@@echo

<<<<<<< HEAD
$(STROPHE_MIN)::
	make $(STROPHE)
	@@echo "Building" $(STROPHE_MIN) "..."
	$(GRUNT) min

=======
>>>>>>> a405037e
doc:
	@@echo "Building Strophe documentation..."
	@@if [ ! -d $(NDPROJ_DIR) ]; then mkdir $(NDPROJ_DIR); fi
	@@if [ ! -d $(DOC_DIR) ]; then mkdir $(DOC_DIR); fi
	@@if [ ! -d $(DOC_TEMP) ]; then mkdir $(DOC_TEMP); fi
	@@cp $(STROPHE) $(DOC_TEMP)
	@@naturaldocs -r -ro -q -i $(DOC_TEMP) -i $(PLUGIN_DIR) -o html $(DOC_DIR) -p $(NDPROJ_DIR)
	@@echo "Documentation built."
	@@echo

release:
	@@$(GRUNT) release
	@@echo "Release created."
	@@echo

<<<<<<< HEAD
check:: stamp-bower
=======
check::
>>>>>>> a405037e
	$(PHANTOMJS) node_modules/qunit-phantomjs-runner/runner-list.js tests/strophe.html

clean:
	@@rm -f stamp-npm stamp-bower
	@@rm -rf node_modules bower_components
	@@rm -f $(STROPHE)
	@@rm -f $(STROPHE_MIN)
	@@rm -f $(PLUGIN_FILES_MIN)
	@@rm -rf $(NDPROJ_DIR) $(DOC_DIR) $(DOC_TEMP)
	@@echo "Done."
	@@echo

<<<<<<< HEAD
.PHONY: all doc release clean check $(STROPHE) $(STROPHE_MIN)
=======
.PHONY: all build doc release clean check
>>>>>>> a405037e
<|MERGE_RESOLUTION|>--- conflicted
+++ resolved
@@ -11,11 +11,7 @@
 STROPHE 	= strophe.js
 STROPHE_MIN = strophe.min.js
 
-<<<<<<< HEAD
-all: $(STROPHE_MIN)
-=======
-all: clean build
->>>>>>> a405037e
+all: clean $(STROPHE_MIN)
 
 stamp-npm: package.json
 	npm install
@@ -25,24 +21,17 @@
 	$(BOWER) install
 	touch stamp-bower
 
-<<<<<<< HEAD
 $(STROPHE)::
 	make stamp-bower
-=======
-build: stamp-bower
->>>>>>> a405037e
 	@@echo "Building" $(STROPHE) "..."
-	$(GRUNT) build
+	$(GRUNT) concat
 	@@echo
 
-<<<<<<< HEAD
 $(STROPHE_MIN)::
 	make $(STROPHE)
 	@@echo "Building" $(STROPHE_MIN) "..."
 	$(GRUNT) min
 
-=======
->>>>>>> a405037e
 doc:
 	@@echo "Building Strophe documentation..."
 	@@if [ ! -d $(NDPROJ_DIR) ]; then mkdir $(NDPROJ_DIR); fi
@@ -58,11 +47,8 @@
 	@@echo "Release created."
 	@@echo
 
-<<<<<<< HEAD
-check:: stamp-bower
-=======
 check::
->>>>>>> a405037e
+	make stamp-bower
 	$(PHANTOMJS) node_modules/qunit-phantomjs-runner/runner-list.js tests/strophe.html
 
 clean:
@@ -75,8 +61,4 @@
 	@@echo "Done."
 	@@echo
 
-<<<<<<< HEAD
-.PHONY: all doc release clean check $(STROPHE) $(STROPHE_MIN)
-=======
-.PHONY: all build doc release clean check
->>>>>>> a405037e
+.PHONY: all doc release clean check $(STROPHE) $(STROPHE_MIN)