// Check for the name of the naturaldocs binary
var fs = require('fs');
if (fs.existsSync("/usr/bin/naturaldocs")) {
    naturaldocs = "/usr/bin/naturaldocs";
} else if (fs.existsSync("/usr/lib/bin/natural_docs")) {
    naturaldocs = "/usr/lib/bin/natural_docs";
} else {
    naturaldocs = "NaturalDocs";
}

module.exports = function(grunt){
    var pkg = grunt.file.readJSON('package.json');

    grunt.initConfig({
        pkg: pkg,

        clean: {
            "prepare-doc": ["<%= natural_docs.docs.inputs[0] %>", "<%= natural_docs.docs.project %>"],
            "doc": ["<%= natural_docs.docs.output %>"],
            "prepare-release": ["strophejs-<%= pkg.version %>"],
            "release": ["strophejs-<%= pkg.version %>.zip", "strophejs-<%= pkg.version %>.tar.gz"],
            "js": ["strophe.js", "strophe.min.js"]
        },

        qunit: {
            all: {
                options: {
                    urls: [
                        'http://localhost:8000/tests/strophe.html',
                    ]
                }
            }
        },
<<<<<<< HEAD
        connect: {
            server: {
                options: {
                    port: 8000,
                    base: '.'
                }
            }
        },
        concat: {
            dist: {
                src: ['src/wrap_header.js', 'src/base64.js', 'src/sha1.js', 'src/md5.js', 'src/polyfills.js', 'src/core.js', 'src/bosh.js', 'src/websocket.js', 'src/wrap_footer.js'],
                dest: '<%= pkg.name %>'
            },
            options: {
                process: function(src){
                    return src.replace('@VERSION@', pkg.version);
                }
            }
        },
=======
>>>>>>> a405037e

        copy: {
            "prepare-release": {
                files:[
                    {
                        expand: true,
                        src:['', 'strophe.min.js', 'LICENSE.txt', 'README.txt',
                            'contrib/**', 'examples/**', 'plugins/**', 'tests/**', 'doc/**'],
                        dest:"strophejs-<%= pkg.version %>"
                    }
                ]
            },
            "prepare-doc": {
                files:[
                    {
                        src:['strophe.js'],
                        dest:"<%= natural_docs.docs.inputs[0] %>"
                    }
                ]
            }
        },

        jshint: {
            files: ['Gruntfile.js', 'src/*.js'],
        },

        shell: {
            tar: {
                command: 'tar czf strophejs-<%= pkg.version %>.tar.gz strophejs-<%= pkg.version %>',
                options: { failOnError: true }
            },
            zip: {
                command: 'zip -qr strophejs-<%= pkg.version %>.zip strophejs-<%= pkg.version %>',
                options: { failOnError: true }
            }
        },

        uglify: {
            options: {
                banner: '/*! <%= pkg.name %> v<%= pkg.version %> - built on <%= grunt.template.today("dd-mm-yyyy") %> */\n'
            },
            dist: {
                files: { 'strophe.min.js': ['strophe.js'] }
            }
        },

        watch: {
            files: ['<%= jshint.files %>'],
            tasks: ['build', 'uglify']
        },

        natural_docs: {
            docs: {
                bin: naturaldocs,
                inputs: [ "doc-tmp/" ],
                project: "ndproj",
                output: "doc"
            },
        },

        mkdir: {
            "prepare-doc": {
                options: {
                    create: ["<%= natural_docs.docs.project %>", "<%= natural_docs.docs.output %>"]
                }
            },
        },
    });

    grunt.loadNpmTasks('grunt-contrib-copy');
    grunt.loadNpmTasks('grunt-contrib-connect');
    grunt.loadNpmTasks("grunt-contrib-uglify");
    grunt.loadNpmTasks('grunt-contrib-jshint');
    grunt.loadNpmTasks('grunt-contrib-watch');
    grunt.loadNpmTasks("grunt-contrib-clean");
    grunt.loadNpmTasks('grunt-shell');
    grunt.loadNpmTasks('grunt-natural-docs');
    grunt.loadNpmTasks('grunt-mkdir');
    grunt.loadNpmTasks('grunt-contrib-qunit');

    grunt.registerTask("default", ["jshint", "min"]);
    grunt.registerTask("min", ["build", "uglify"]);
    grunt.registerTask("prepare-release", ["copy:prepare-release"]);
    grunt.registerTask("doc", ["build", "copy:prepare-doc", "mkdir:prepare-doc", "natural_docs"]);
    grunt.registerTask("release", ["default", "doc", "copy:prepare-release", "shell:tar", "shell:zip"]);
    grunt.registerTask("all", ["release", "clean"]);
<<<<<<< HEAD
    grunt.registerTask("test", ["connect", "qunit"]);
=======

    grunt.registerTask('build', 'Create a new build', function () {
        var done = this.async();
        require('child_process').exec(
                './node_modules/requirejs/bin/r.js -o build.js optimize=none out=strophe.js',
            function (err, stdout, stderr) {
                if (err) {
                    grunt.log.write('build failed with error code '+err.code);
                    grunt.log.write(stderr);
                }
                grunt.log.write(stdout);
                done();
            }
        );
        grunt.task.run('uglify');
    });
>>>>>>> a405037e
};<|MERGE_RESOLUTION|>--- conflicted
+++ resolved
@@ -31,7 +31,6 @@
                 }
             }
         },
-<<<<<<< HEAD
         connect: {
             server: {
                 options: {
@@ -40,19 +39,6 @@
                 }
             }
         },
-        concat: {
-            dist: {
-                src: ['src/wrap_header.js', 'src/base64.js', 'src/sha1.js', 'src/md5.js', 'src/polyfills.js', 'src/core.js', 'src/bosh.js', 'src/websocket.js', 'src/wrap_footer.js'],
-                dest: '<%= pkg.name %>'
-            },
-            options: {
-                process: function(src){
-                    return src.replace('@VERSION@', pkg.version);
-                }
-            }
-        },
-=======
->>>>>>> a405037e
 
         copy: {
             "prepare-release": {
@@ -139,11 +125,9 @@
     grunt.registerTask("doc", ["build", "copy:prepare-doc", "mkdir:prepare-doc", "natural_docs"]);
     grunt.registerTask("release", ["default", "doc", "copy:prepare-release", "shell:tar", "shell:zip"]);
     grunt.registerTask("all", ["release", "clean"]);
-<<<<<<< HEAD
     grunt.registerTask("test", ["connect", "qunit"]);
-=======
 
-    grunt.registerTask('build', 'Create a new build', function () {
+    grunt.registerTask('concat', 'Create a new build', function () {
         var done = this.async();
         require('child_process').exec(
                 './node_modules/requirejs/bin/r.js -o build.js optimize=none out=strophe.js',
@@ -158,5 +142,4 @@
         );
         grunt.task.run('uglify');
     });
->>>>>>> a405037e
 };